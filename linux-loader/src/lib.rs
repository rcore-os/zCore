--- conflicted
+++ resolved
@@ -82,11 +82,8 @@
             break;
         }
 
-<<<<<<< HEAD
-=======
         // super_mode_net_test();
 
->>>>>>> ddf57b18
         // run
         trace!("go to user: {:#x?}", cx);
         kernel_hal::context_run(&mut cx);
@@ -216,7 +213,6 @@
     regs.rax = syscall.syscall(num, args).await as usize;
 }
 
-<<<<<<< HEAD
 #[cfg(target_arch = "riscv64")]
 async fn handle_syscall(thread: &CurrentThread, cx: &mut UserContext) {
     trace!("syscall: {:#x?}", cx.general);
@@ -246,7 +242,7 @@
     };
     cx.general.a0 = syscall.syscall(num, args).await as usize;
 }
-=======
+
 // #[allow(dead_code)]
 // fn super_mode_net_test() {
 //     use smoltcp::socket::UdpPacketMetadata;
@@ -317,5 +313,4 @@
 //     }
 //     todo!();
 
-// }
->>>>>>> ddf57b18
+// }