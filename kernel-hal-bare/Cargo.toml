[package]
name = "kernel-hal-bare"
version = "0.1.0"
authors = ["Runji Wang <wangrunji0408@163.com>"]
edition = "2018"
description = "Kernel HAL implementation for bare metal environment."

# See more keys and their definitions at https://doc.rust-lang.org/cargo/reference/manifest.html

[dependencies]
log = "0.4"
<<<<<<< HEAD
spin = "0.7"
=======
spin = "0.5"
bitflags = "1.0"
volatile = "0.2"
>>>>>>> e41432e9
git-version = "0.3"
executor = { git = "https://github.com/rcore-os/executor.git", rev = "a2d02ee9" }
trapframe = "0.8.0"
kernel-hal = { path = "../kernel-hal" }
naive-timer = "0.1.0"
lazy_static = { version = "1.4", features = ["spin_no_std" ] }

[target.'cfg(target_arch = "x86_64")'.dependencies]
x86_64 = "0.14"
uart_16550 = "=0.2.15"
raw-cpuid = "9.0"
pc-keyboard = "0.5"
apic = { git = "https://github.com/rcore-os/apic-rs", rev = "fb86bd7" }
x86-smpboot = { git = "https://github.com/rcore-os/x86-smpboot", rev = "43ffedf" }
rcore-console = { git = "https://github.com/rcore-os/rcore-console", default-features = false, rev = "a980897b" }
acpi = "1.1"

[target.'cfg(any(target_arch = "riscv32", target_arch = "riscv64"))'.dependencies]
riscv = { git = "https://github.com/rcore-os/riscv", features = ["inline-asm"], rev = "0074cbc" }
# 注意rev版本号必须与其他组件的完全一致，不可多字符
rcore-fs = { git = "https://github.com/rcore-os/rcore-fs", rev = "6df6cd2" }
device_tree = { git = "https://github.com/rcore-os/device_tree-rs" }
virtio-drivers = { git = "https://github.com/rcore-os/virtio-drivers", rev = "568276" }
<|MERGE_RESOLUTION|>--- conflicted
+++ resolved
@@ -9,13 +9,7 @@
 
 [dependencies]
 log = "0.4"
-<<<<<<< HEAD
 spin = "0.7"
-=======
-spin = "0.5"
-bitflags = "1.0"
-volatile = "0.2"
->>>>>>> e41432e9
 git-version = "0.3"
 executor = { git = "https://github.com/rcore-os/executor.git", rev = "a2d02ee9" }
 trapframe = "0.8.0"
@@ -39,3 +33,5 @@
 rcore-fs = { git = "https://github.com/rcore-os/rcore-fs", rev = "6df6cd2" }
 device_tree = { git = "https://github.com/rcore-os/device_tree-rs" }
 virtio-drivers = { git = "https://github.com/rcore-os/virtio-drivers", rev = "568276" }
+bitflags = "1.0"
+volatile = "0.2"