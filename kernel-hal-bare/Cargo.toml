[package]
name = "kernel-hal-bare"
version = "0.1.0"
authors = ["Runji Wang <wangrunji0408@163.com>"]
edition = "2018"
description = "Kernel HAL implementation for bare metal environment."

# See more keys and their definitions at https://doc.rust-lang.org/cargo/reference/manifest.html

[features]
board_qemu = []
board_d1 = []

[dependencies]
log = "0.4"
spin = "0.7"
git-version = "0.3"
executor = { git = "https://github.com/rcore-os/executor.git", rev = "a2d02ee9" }
trapframe = "0.8.0"
kernel-hal = { path = "../kernel-hal" }
naive-timer = "0.1.0"
lazy_static = { version = "1.4", features = ["spin_no_std"] }
rcore-fs = { git = "https://github.com/rcore-os/rcore-fs", rev = "6df6cd2" }
device_tree = { git = "https://github.com/rcore-os/device_tree-rs" }
virtio-drivers = { git = "https://github.com/rcore-os/virtio-drivers", rev = "568276" }


[target.'cfg(target_arch = "x86_64")'.dependencies]
x86_64 = "0.14"
uart_16550 = "=0.2.15"
raw-cpuid = "9.0"
pc-keyboard = "0.5"
apic = { git = "https://github.com/rcore-os/apic-rs", rev = "fb86bd7" }
x86-smpboot = { git = "https://github.com/rcore-os/x86-smpboot", rev = "43ffedf" }
rcore-console = { git = "https://github.com/rcore-os/rcore-console", default-features = false, rev = "a980897b" }
acpi = "1.1"
<<<<<<< HEAD
pci = { git = "https://github.com/rcore-os/pci-rs", rev = "a4e7cea6" }
isomorphic_drivers = { git = "https://gitee.com/gcyyfun/isomorphic_drivers.git", rev = "805752c9f4f4331292f0511c8d5579e36f1aa75d", features = ["log"] }
smoltcp = { git = "https://github.com/smoltcp-rs/smoltcp", rev="e4241510337e095b9d21136c5f58b2eaa1b78479", default-features = false, features = ["alloc","log", "async", "medium-ethernet","proto-ipv4", "proto-igmp", "socket-icmp", "socket-udp", "socket-tcp", "socket-raw"] }
=======
ps2-mouse = { git = "https://github.com/YXL76/ps2-mouse", branch = "feat" }
>>>>>>> b88e8321

[target.'cfg(any(target_arch = "riscv32", target_arch = "riscv64"))'.dependencies]
riscv = { git = "https://github.com/rcore-os/riscv", features = [
    "inline-asm",
], rev = "0074cbc" }
# 注意rev版本号必须与其他组件的完全一致，不可多字符

bitflags = "1.0"
volatile = "0.2"<|MERGE_RESOLUTION|>--- conflicted
+++ resolved
@@ -34,13 +34,10 @@
 x86-smpboot = { git = "https://github.com/rcore-os/x86-smpboot", rev = "43ffedf" }
 rcore-console = { git = "https://github.com/rcore-os/rcore-console", default-features = false, rev = "a980897b" }
 acpi = "1.1"
-<<<<<<< HEAD
 pci = { git = "https://github.com/rcore-os/pci-rs", rev = "a4e7cea6" }
 isomorphic_drivers = { git = "https://gitee.com/gcyyfun/isomorphic_drivers.git", rev = "805752c9f4f4331292f0511c8d5579e36f1aa75d", features = ["log"] }
 smoltcp = { git = "https://github.com/smoltcp-rs/smoltcp", rev="e4241510337e095b9d21136c5f58b2eaa1b78479", default-features = false, features = ["alloc","log", "async", "medium-ethernet","proto-ipv4", "proto-igmp", "socket-icmp", "socket-udp", "socket-tcp", "socket-raw"] }
-=======
 ps2-mouse = { git = "https://github.com/YXL76/ps2-mouse", branch = "feat" }
->>>>>>> b88e8321
 
 [target.'cfg(any(target_arch = "riscv32", target_arch = "riscv64"))'.dependencies]
 riscv = { git = "https://github.com/rcore-os/riscv", features = [
