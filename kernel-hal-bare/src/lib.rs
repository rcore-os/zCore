--- conflicted
+++ resolved
@@ -51,15 +51,9 @@
 #[allow(improper_ctypes)]
 extern "C" {
     fn hal_pt_map_kernel(pt: *mut u8, current: *const u8);
-<<<<<<< HEAD
-    fn frame_alloc() -> Option<usize>;
-    fn hal_frame_alloc_contiguous(page_num: usize, align_log2: usize) -> Option<usize>;
-    fn frame_dealloc(paddr: &usize);
-=======
     fn hal_frame_alloc() -> Option<PhysAddr>;
     fn hal_frame_dealloc(paddr: &PhysAddr);
     fn hal_frame_alloc_contiguous(size: usize, align_log2: usize) -> Option<usize>;
->>>>>>> ddf57b18
     #[link_name = "hal_pmem_base"]
     static PMEM_BASE: usize;
 
@@ -129,15 +123,15 @@
 }
 
 impl Frame {
-    #[export_name = "hal_frame_alloc"]
+    // #[export_name = "hal_frame_alloc"]
     pub fn alloc() -> Option<Self> {
-        unsafe { frame_alloc().map(|paddr| Frame { paddr }) }
-    }
-
-    #[export_name = "hal_frame_dealloc"]
+        unsafe { hal_frame_alloc().map(|paddr| Frame { paddr }) }
+    }
+
+    // #[export_name = "hal_frame_dealloc"]
     pub fn dealloc(&mut self) {
         unsafe {
-            frame_dealloc(&self.paddr);
+            hal_frame_dealloc(&self.paddr);
         }
     }
 
@@ -154,11 +148,7 @@
     unsafe { PMEM_BASE + paddr }
 }
 
-<<<<<<< HEAD
 fn virt_to_phys(vaddr: VirtAddr) -> PhysAddr {
-=======
-fn virt_to_phys(vaddr: usize) -> usize {
->>>>>>> ddf57b18
     unsafe { vaddr - PMEM_BASE }
 }
 
