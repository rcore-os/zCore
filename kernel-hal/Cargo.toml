[package]
name = "kernel-hal"
version = "0.1.0"
authors = ["Runji Wang <wangrunji0408@163.com>", "Yuekai Jia <equation618@gmail.com>"]
edition = "2018"
description = "Kernel HAL interface definations."

# See more keys and their definitions at https://doc.rust-lang.org/cargo/reference/manifest.html

[features]
default = ["libos"]
smp = []
libos = ["nix", "tempfile", "async-std", "bitmap-allocator", "zcore-drivers/mock"]
graphic = ["zcore-drivers/graphic"]

[dependencies]
log = "0.4"
spin = "0.9"
lock = { git = "https://github.com/DeathWish5/kernel-sync" }
cfg-if = "1.0"
bitflags = "1.3"
<<<<<<< HEAD
trapframe = "0.9.0"
=======
trapframe = "0.9"
>>>>>>> 25a3556e
git-version = "0.3"
numeric-enum-macro = "0.2"
lazy_static = { version = "1.4", features = ["spin_no_std"] }
zcore-drivers = { path = "../drivers", features = ["virtio"] }
smoltcp = { git = "https://gitee.com/gcyyfun/smoltcp", rev="043eb60", default-features = false, features = ["alloc","log", "async", "medium-ethernet","proto-ipv4", "proto-igmp", "socket-icmp", "socket-udp", "socket-tcp", "socket-raw"] }


# LibOS mode
[target.'cfg(not(target_os = "none"))'.dependencies]
nix = { version = "0.23", optional = true }
tempfile = { version = "3", optional = true }
async-std = { version = "1.10", optional = true }
bitmap-allocator = { git = "https://github.com/rcore-os/bitmap-allocator", rev = "b3f9f51", optional = true }

# Bare-metal mode
[target.'cfg(target_os = "none")'.dependencies]
<<<<<<< HEAD
executor = { path = "../../../ASYNC/PreemptiveScheduler" }
# executor = { git = "https://github.com/rcore-os/executor.git", rev = "04b6b7b" }
=======
executor = { git = "https://github.com/rcore-os/executor.git", rev = "85b9335" }
>>>>>>> 25a3556e
naive-timer = "0.2.0"

# All mode on x86_64
[target.'cfg(target_arch = "x86_64")'.dependencies]
x86 = "0.46"
x86_64 = "0.14"

# Bare-metal mode on x86_64
[target.'cfg(all(target_os = "none", target_arch = "x86_64"))'.dependencies]
uefi = "0.11"
raw-cpuid = "9.0"
x86-smpboot = { git = "https://github.com/rcore-os/x86-smpboot", rev = "1069df3" }

# Bare-metal mode on riscv64
[target.'cfg(all(target_os = "none", target_arch = "riscv64"))'.dependencies]
<<<<<<< HEAD
riscv = { git = "https://github.com/rust-embedded/riscv", rev = "cd31989ba1", features = ["inline-asm"] }
=======
riscv = { git = "https://github.com/rust-embedded/riscv", rev = "cd31989", features = ["inline-asm"] }
>>>>>>> 25a3556e
<|MERGE_RESOLUTION|>--- conflicted
+++ resolved
@@ -19,11 +19,7 @@
 lock = { git = "https://github.com/DeathWish5/kernel-sync" }
 cfg-if = "1.0"
 bitflags = "1.3"
-<<<<<<< HEAD
-trapframe = "0.9.0"
-=======
 trapframe = "0.9"
->>>>>>> 25a3556e
 git-version = "0.3"
 numeric-enum-macro = "0.2"
 lazy_static = { version = "1.4", features = ["spin_no_std"] }
@@ -40,12 +36,8 @@
 
 # Bare-metal mode
 [target.'cfg(target_os = "none")'.dependencies]
-<<<<<<< HEAD
 executor = { path = "../../../ASYNC/PreemptiveScheduler" }
-# executor = { git = "https://github.com/rcore-os/executor.git", rev = "04b6b7b" }
-=======
-executor = { git = "https://github.com/rcore-os/executor.git", rev = "85b9335" }
->>>>>>> 25a3556e
+# executor = { git = "https://github.com/rcore-os/executor.git", rev = "85b9335" }
 naive-timer = "0.2.0"
 
 # All mode on x86_64
@@ -61,8 +53,4 @@
 
 # Bare-metal mode on riscv64
 [target.'cfg(all(target_os = "none", target_arch = "riscv64"))'.dependencies]
-<<<<<<< HEAD
-riscv = { git = "https://github.com/rust-embedded/riscv", rev = "cd31989ba1", features = ["inline-asm"] }
-=======
-riscv = { git = "https://github.com/rust-embedded/riscv", rev = "cd31989", features = ["inline-asm"] }
->>>>>>> 25a3556e
+riscv = { git = "https://github.com/rust-embedded/riscv", rev = "cd31989", features = ["inline-asm"] }