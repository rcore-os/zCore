--- conflicted
+++ resolved
@@ -37,11 +37,7 @@
 
 # Bare-metal mode
 [target.'cfg(target_os = "none")'.dependencies]
-<<<<<<< HEAD
 executor = { git = "https://github.com/DeathWish5/PreemptiveScheduler", rev = "56ac2f6" }
-=======
-executor = { git = "https://github.91chi.fun//https://github.com/rcore-os/executor.git", rev = "85b9335" }
->>>>>>> 3734039a
 naive-timer = "0.2.0"
 
 # All mode on x86_64
@@ -57,4 +53,4 @@
 
 # Bare-metal mode on riscv64
 [target.'cfg(all(target_os = "none", target_arch = "riscv64"))'.dependencies]
-riscv = { git = "https://github.91chi.fun//https://github.com/rust-embedded/riscv", rev = "cd31989", features = ["inline-asm"] }+riscv = { git = "https://github.com/rust-embedded/riscv", rev = "cd31989", features = ["inline-asm"] }