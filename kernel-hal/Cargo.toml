--- conflicted
+++ resolved
@@ -13,11 +13,6 @@
 numeric-enum-macro = "0.2"
 acpi = "1.1"
 
-<<<<<<< HEAD
-#[patch.crates-io]
-#trapframe = { path = "/home/xly/rust/arch-lib/trapframe-rs" }
-=======
 smoltcp = { git = "https://github.com/smoltcp-rs/smoltcp", rev="e4241510337e095b9d21136c5f58b2eaa1b78479", default-features = false, features = ["alloc","log", "async","medium-ethernet","proto-ipv4", "proto-igmp", "socket-icmp", "socket-udp", "socket-tcp", "socket-raw"] }
 downcast-rs = { version = "1.2", default-features = false }
-spin = "0.7"
->>>>>>> ddf57b18
+spin = "0.7"