use core::time::Duration;

<<<<<<< HEAD
pub static CLOCK_FREQ: InitOnce<u64> = InitOnce::new_with_default(10_000_000);
const TICKS_PER_SEC: u64 = 10;

=======
>>>>>>> ae5a8279
fn get_cycle() -> u64 {
    riscv::register::time::read() as u64
}

pub(super) fn timer_set_next() {
    let cycles =
        super::cpu::cpu_frequency() as u64 * 1_000_000 / super::super::timer::TICKS_PER_SEC;
    super::sbi::set_timer(get_cycle() + cycles);
}

pub(super) fn init() {
    timer_set_next();
}

pub(crate) fn timer_now() -> Duration {
    Duration::from_nanos(get_cycle() * 1000 / super::cpu::cpu_frequency() as u64)
}<|MERGE_RESOLUTION|>--- conflicted
+++ resolved
@@ -1,11 +1,8 @@
 use core::time::Duration;
 
-<<<<<<< HEAD
 pub static CLOCK_FREQ: InitOnce<u64> = InitOnce::new_with_default(10_000_000);
 const TICKS_PER_SEC: u64 = 10;
 
-=======
->>>>>>> ae5a8279
 fn get_cycle() -> u64 {
     riscv::register::time::read() as u64
 }
