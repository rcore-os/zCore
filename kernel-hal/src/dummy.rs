--- conflicted
+++ resolved
@@ -471,14 +471,13 @@
     // TODO
 }
 
-<<<<<<< HEAD
 #[cfg(target_arch = "riscv64")]
 pub fn fill_random(_buf: &mut [u8]) {
     // TODO
-=======
+}
+
 #[linkage = "weak"]
 #[export_name = "hal_rand"]
 pub fn rand() -> u64 {
     unimplemented!()
->>>>>>> ddf57b18
 }