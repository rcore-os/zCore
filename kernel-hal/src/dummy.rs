--- conflicted
+++ resolved
@@ -477,10 +477,12 @@
 }
 
 #[linkage = "weak"]
-<<<<<<< HEAD
 #[export_name = "hal_rand"]
 pub fn rand() -> u64 {
-=======
+    unimplemented!()
+}
+
+#[linkage = "weak"]
 #[export_name = "hal_current_pgtable"]
 pub fn current_page_table() -> usize {
     unimplemented!()
@@ -495,6 +497,5 @@
 #[linkage = "weak"]
 #[export_name = "hal_kbd_set_callback"]
 pub fn kbd_set_callback(_callback: Box<dyn Fn(u16, i32) + Send + Sync>) {
->>>>>>> b88e8321
     unimplemented!()
 }