--- conflicted
+++ resolved
@@ -102,7 +102,6 @@
 # libc-libos.so (convert syscall to function call) is from https://github.com/rcore-os/musl/tree/rcore
 	@cp prebuilt/linux/libc-libos.so rootfs/lib/ld-musl-x86_64.so.1
 	@echo Resizing $(ARCH).img
-<<<<<<< HEAD
 	@qemu-img resize $(OUT_IMG) +5M
 
 baremetal-test:
@@ -116,7 +115,4 @@
 	cargo fmt --all -- --check
 	cargo clippy --all-features
 	cd zCore && make clippy ARCH=x86_64
-	cd zCore && make clippy ARCH=riscv64 LINUX=1
-=======
-	@qemu-img resize $(OUT_IMG) +5M
->>>>>>> 25a3556e
+	cd zCore && make clippy ARCH=riscv64 LINUX=1