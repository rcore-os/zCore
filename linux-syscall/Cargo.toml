--- conflicted
+++ resolved
@@ -19,17 +19,14 @@
 rcore-fs = { git = "https://github.com/rcore-os/rcore-fs", rev = "1a3246b" }
 lazy_static = { version = "1.4", features = ["spin_no_std"] }
 bitvec = { version = "0.22", default-features = false, features = ["alloc"] }
-<<<<<<< HEAD
 lock = { git = "https://github.com/DeathWish5/kernel-sync" }
+futures = { version = "0.3", default-features = false, features = ["alloc", "async-await"] }
+
+[dev-dependencies]
+async-std = { version = "1.10", features = ["unstable"] }
 
 # LibOS mode
 [target.'cfg(not(target_os = "none"))'.dependencies]
 
 # Bare-metal mode
-[target.'cfg(target_os = "none")'.dependencies]
-=======
-futures = { version = "0.3", default-features = false, features = ["alloc", "async-await"] }
-
-[dev-dependencies]
-async-std = { version = "1.10", features = ["unstable"] }
->>>>>>> 3734039a
+[target.'cfg(target_os = "none")'.dependencies]