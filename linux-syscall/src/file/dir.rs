﻿//! Directory operations
//!
//! - getcwd
//! - chdir
//! - mkdir(at)
//! - rmdir(at)
//! - getdents64
//! - link(at)
//! - unlink(at)
//! - rename(at)
//! - readlink(at)

use super::*;
use alloc::string::String;
use bitflags::bitflags;
use kernel_hal::user::UserOutPtr;
use linux_object::fs::vfs::FileType;

impl Syscall<'_> {
    /// return a null-terminated string containing an absolute pathname
    /// that is the current working directory of the calling process.
    /// - `buf` – pointer to buffer to receive path
    /// - `len` – size of buf
    pub fn sys_getcwd(&self, mut buf: UserOutPtr<u8>, len: usize) -> SysResult {
        info!("getcwd: buf={:?}, len={:#x}", buf, len);
        let proc = self.linux_process();
        let cwd = proc.current_working_directory();
        if cwd.len() + 1 > len {
            return Err(LxError::ERANGE);
        }
        buf.write_cstring(&cwd)?;
        Ok(buf.as_addr())
    }

    /// Change the current directory.
    /// - `path` – pointer to string with name of path
    pub fn sys_chdir(&self, path: UserInPtr<u8>) -> SysResult {
        let path = path.as_c_str()?;
        info!("chdir: path={:?}", path);

        let proc = self.linux_process();
        let inode = proc.lookup_inode(path)?;
        let info = inode.metadata()?;
        if info.type_ != FileType::Dir {
            return Err(LxError::ENOTDIR);
        }
        proc.change_directory(path);
        Ok(0)
    }

    /// Make a directory.
    /// - path – pointer to string with directory name
    /// - mode – file system permissions mode
    pub fn sys_mkdir(&self, path: UserInPtr<u8>, mode: usize) -> SysResult {
        self.sys_mkdirat(FileDesc::CWD, path, mode)
    }

    /// create directory relative to directory file descriptor
    pub fn sys_mkdirat(&self, dirfd: FileDesc, path: UserInPtr<u8>, mode: usize) -> SysResult {
        let path = path.as_c_str()?;
        // TODO: check pathname
        info!(
            "mkdirat: dirfd={:?}, path={:?}, mode={:#o}",
            dirfd, path, mode
        );

        let (dir_path, file_name) = split_path(path);
        let proc = self.linux_process();
        let inode = proc.lookup_inode_at(dirfd, dir_path, true)?;
        if inode.find(file_name).is_ok() {
            return Err(LxError::EEXIST);
        }
        inode.create(file_name, FileType::Dir, mode as u32)?;
        Ok(0)
    }
    /// Remove a directory.
    /// - path – pointer to string with directory name
    pub fn sys_rmdir(&self, path: UserInPtr<u8>) -> SysResult {
        let path = path.as_c_str()?;
        info!("rmdir: path={:?}", path);

        let (dir_path, file_name) = split_path(path);
        let proc = self.linux_process();
        let dir_inode = proc.lookup_inode(dir_path)?;
        let file_inode = dir_inode.find(file_name)?;
        if file_inode.metadata()?.type_ != FileType::Dir {
            return Err(LxError::ENOTDIR);
        }
        dir_inode.unlink(file_name)?;
        Ok(0)
    }

    /// get directory entries
    /// TODO: get ino from dirent
    /// - fd – file describe
    pub fn sys_getdents64(
        &self,
        fd: FileDesc,
        mut buf: UserOutPtr<u8>,
        buf_size: usize,
    ) -> SysResult {
        info!(
            "getdents64: fd={:?}, ptr={:?}, buf_size={}",
            fd, buf, buf_size
        );
        let proc = self.linux_process();
        let file = proc.get_file(fd)?;
        let info = file.metadata()?;
        if info.type_ != FileType::Dir {
            return Err(LxError::ENOTDIR);
        }
        let mut kbuf = vec![0; buf_size];
        let mut writer = DirentBufWriter::new(&mut kbuf);
        loop {
            let name = match file.read_entry() {
                Err(LxError::ENOENT) => break,
                r => r,
            }?;
            // TODO: get ino from dirent
            let ok = writer.try_write(0, DirentType::from(info.type_).bits(), &name);
            if !ok {
                break;
            }
        }
        buf.write_array(writer.as_slice())?;
        Ok(writer.written_size)
    }

    /// creates a new link (also known as a hard link) to an existing file.
    pub fn sys_link(&self, oldpath: UserInPtr<u8>, newpath: UserInPtr<u8>) -> SysResult {
        self.sys_linkat(FileDesc::CWD, oldpath, FileDesc::CWD, newpath, 0)
    }

    /// create file link relative to directory file descriptors
    /// If the pathname given in oldpath is relative,
    /// then it is interpreted relative to the directory referred to by the file descriptor olddirfd
    pub fn sys_linkat(
        &self,
        olddirfd: FileDesc,
        oldpath: UserInPtr<u8>,
        newdirfd: FileDesc,
        newpath: UserInPtr<u8>,
        flags: usize,
    ) -> SysResult {
        let oldpath = oldpath.as_c_str()?;
        let newpath = newpath.as_c_str()?;
        let flags = AtFlags::from_bits_truncate(flags);
        info!(
            "linkat: olddirfd={:?}, oldpath={:?}, newdirfd={:?}, newpath={:?}, flags={:?}",
            olddirfd, oldpath, newdirfd, newpath, flags
        );

        let proc = self.linux_process();
        let (new_dir_path, new_file_name) = split_path(newpath);
        let inode = proc.lookup_inode_at(olddirfd, oldpath, true)?;
        let new_dir_inode = proc.lookup_inode_at(newdirfd, new_dir_path, true)?;
        new_dir_inode.link(new_file_name, &inode)?;
        Ok(0)
    }

    /// delete name/possibly file it refers to
    /// If that name was the last link to a file and no processes have the file open, the file is deleted.
    /// If the name was the last link to a file but any processes still have the file open,
    /// the file will remain in existence until the last file descriptor referring to it is closed.
    pub fn sys_unlink(&self, path: UserInPtr<u8>) -> SysResult {
        self.sys_unlinkat(FileDesc::CWD, path, 0)
    }

    /// remove directory entry relative to directory file descriptor
    /// The unlinkat() system call operates in exactly the same way as either unlink or rmdir.
    pub fn sys_unlinkat(&self, dirfd: FileDesc, path: UserInPtr<u8>, flags: usize) -> SysResult {
<<<<<<< HEAD
        let path = path.read_cstring()?;
        // hard code special path
        let path = if path == "/dev/shm/testshm" {
            String::from("/testshm")
        } else {
            path
        };
=======
        let path = path.as_c_str()?;
>>>>>>> 5389c418
        let flags = AtFlags::from_bits_truncate(flags);
        info!(
            "unlinkat: dirfd={:?}, path={:?}, flags={:?}",
            dirfd, path, flags
        );

        let proc = self.linux_process();
        let (dir_path, file_name) = split_path(path);
        let dir_inode = proc.lookup_inode_at(dirfd, dir_path, true)?;
        let file_inode = dir_inode.find(file_name)?;
        if file_inode.metadata()?.type_ == FileType::Dir {
            return Err(LxError::EISDIR);
        }
        dir_inode.unlink(file_name)?;
        Ok(0)
    }

    /// change name/location of file
    pub fn sys_rename(&self, oldpath: UserInPtr<u8>, newpath: UserInPtr<u8>) -> SysResult {
        self.sys_renameat(FileDesc::CWD, oldpath, FileDesc::CWD, newpath)
    }

    /// rename file relative to directory file descriptors
    pub fn sys_renameat(
        &self,
        olddirfd: FileDesc,
        oldpath: UserInPtr<u8>,
        newdirfd: FileDesc,
        newpath: UserInPtr<u8>,
    ) -> SysResult {
        let oldpath = oldpath.as_c_str()?;
        let newpath = newpath.as_c_str()?;
        info!(
            "renameat: olddirfd={:?}, oldpath={:?}, newdirfd={:?}, newpath={:?}",
            olddirfd, oldpath, newdirfd, newpath
        );

        let proc = self.linux_process();
        let (old_dir_path, old_file_name) = split_path(oldpath);
        let (new_dir_path, new_file_name) = split_path(newpath);
        let old_dir_inode = proc.lookup_inode_at(olddirfd, old_dir_path, false)?;
        let new_dir_inode = proc.lookup_inode_at(newdirfd, new_dir_path, false)?;
        old_dir_inode.move_(old_file_name, &new_dir_inode, new_file_name)?;
        Ok(0)
    }

    /// read value of symbolic link
    pub fn sys_readlink(&self, path: UserInPtr<u8>, base: UserOutPtr<u8>, len: usize) -> SysResult {
        self.sys_readlinkat(FileDesc::CWD, path, base, len)
    }

    /// read value of symbolic link relative to directory file descriptor
    /// readlink() places the contents of the symbolic link path in the buffer base, which has size len
    /// TODO: recursive link resolution and loop detection
    pub fn sys_readlinkat(
        &self,
        dirfd: FileDesc,
        path: UserInPtr<u8>,
        mut base: UserOutPtr<u8>,
        len: usize,
    ) -> SysResult {
        let path = path.as_c_str()?;
        info!(
            "readlinkat: dirfd={:?}, path={:?}, base={:?}, len={}",
            dirfd, path, base, len
        );

        let proc = self.linux_process();
        let inode = proc.lookup_inode_at(dirfd, path, false)?;
        if inode.metadata()?.type_ != FileType::SymLink {
            return Err(LxError::EINVAL);
        }
        // TODO: recursive link resolution and loop detection
        let mut buf = vec![0; len];
        let len = inode.read_at(0, &mut buf)?;
        base.write_array(&buf[..len])?;
        Ok(len)
    }
}

#[allow(dead_code)]
#[repr(packed)] // Don't use 'C'. Or its size will align up to 8 bytes.
pub struct LinuxDirent64 {
    /// Inode number
    ino: u64,
    /// Offset to next structure
    offset: u64,
    /// Size of this dirent
    reclen: u16,
    /// File type
    type_: u8,
    /// Filename (null-terminated)
    name: [u8; 0],
}

/// directory entry buffer writer
struct DirentBufWriter<'a> {
    buf: &'a mut [u8],
    rest_size: usize,
    written_size: usize,
}

impl<'a> DirentBufWriter<'a> {
    /// create a buffer writer
    fn new(buf: &'a mut [u8]) -> Self {
        DirentBufWriter {
            rest_size: buf.len(),
            written_size: 0,
            buf,
        }
    }

    /// write data
    fn try_write(&mut self, inode: u64, type_: u8, name: &str) -> bool {
        let len = core::mem::size_of::<LinuxDirent64>() + name.len() + 1;
        let len = (len + 7) / 8 * 8; // align up
        if self.rest_size < len {
            return false;
        }
        let dent = LinuxDirent64 {
            ino: inode,
            offset: 0,
            reclen: len as u16,
            type_,
            name: [],
        };
        #[allow(unsafe_code)]
        unsafe {
            let ptr = self.buf.as_ptr().add(self.written_size) as *mut LinuxDirent64;
            ptr.write(dent);
            let name_ptr = ptr.add(1) as *mut u8;
            name_ptr.copy_from_nonoverlapping(name.as_ptr(), name.len());
            name_ptr.add(name.len()).write(0);
        }
        self.rest_size -= len;
        self.written_size += len;
        true
    }

    /// to slice
    fn as_slice(&self) -> &[u8] {
        &self.buf[..self.written_size]
    }
}

bitflags! {
    pub struct DirentType: u8 {
        const UNKNOWN  = 0;
        /// FIFO (named pipe)
        const FIFO = 1;
        /// Character device
        const CHR  = 2;
        /// Directory
        const DIR  = 4;
        /// Block device
        const BLK = 6;
        /// Regular file
        const REG = 8;
        /// Symbolic link
        const LNK = 10;
        /// UNIX domain socket
        const SOCK  = 12;
        /// ???
        const WHT = 14;
    }
}

impl From<FileType> for DirentType {
    fn from(type_: FileType) -> Self {
        match type_ {
            FileType::File => Self::REG,
            FileType::Dir => Self::DIR,
            FileType::SymLink => Self::LNK,
            FileType::CharDevice => Self::CHR,
            FileType::BlockDevice => Self::BLK,
            FileType::Socket => Self::SOCK,
            FileType::NamedPipe => Self::FIFO,
        }
    }
}

bitflags! {
    pub struct AtFlags: usize {
        const EMPTY_PATH = 0x1000;
        const SYMLINK_NOFOLLOW = 0x100;
    }
}<|MERGE_RESOLUTION|>--- conflicted
+++ resolved
@@ -11,7 +11,6 @@
 //! - readlink(at)
 
 use super::*;
-use alloc::string::String;
 use bitflags::bitflags;
 use kernel_hal::user::UserOutPtr;
 use linux_object::fs::vfs::FileType;
@@ -169,17 +168,13 @@
     /// remove directory entry relative to directory file descriptor
     /// The unlinkat() system call operates in exactly the same way as either unlink or rmdir.
     pub fn sys_unlinkat(&self, dirfd: FileDesc, path: UserInPtr<u8>, flags: usize) -> SysResult {
-<<<<<<< HEAD
-        let path = path.read_cstring()?;
+        let path = path.as_c_str()?;
         // hard code special path
         let path = if path == "/dev/shm/testshm" {
-            String::from("/testshm")
+            "/testshm"
         } else {
             path
         };
-=======
-        let path = path.as_c_str()?;
->>>>>>> 5389c418
         let flags = AtFlags::from_bits_truncate(flags);
         info!(
             "unlinkat: dirfd={:?}, path={:?}, flags={:?}",
