use core::intrinsics::size_of;

use super::*;

use kernel_hal::user::{IoVecs, UserInOutPtr};
use linux_object::net::sockaddr_to_endpoint;
use linux_object::net::MsgHdr;
use linux_object::net::NetlinkSocketState;
use linux_object::net::SockAddr;
use linux_object::net::Socket;
use linux_object::net::TcpSocketState;
use linux_object::net::UdpSocketState;
<<<<<<< HEAD
use lock::Mutex;
=======
use linux_object::net::{Domain, IpOptname, Level, Protocol, SocketType, SolOptname, TcpOptname};
use linux_object::net::{TCP_RECVBUF, TCP_SENDBUF};
use spin::Mutex;
>>>>>>> 4f2bb3fb

impl Syscall<'_> {
    /// creates an endpoint for communication and returns a file descriptor that refers to that endpoint.
    pub fn sys_socket(&mut self, domain: usize, _type: usize, protocol: usize) -> SysResult {
        info!(
            "sys_socket: domain:{}, type:{}, protocol:{}",
            domain, _type, protocol
        );
        let domain = match Domain::try_from(domain) {
            Ok(domain) => domain,
            Err(_) => {
                error!("invalid domain: {domain}");
                return Err(LxError::EAFNOSUPPORT);
            }
        };
        let _type = match SocketType::try_from(_type) {
            Ok(_type) => _type,
            Err(_) => {
                // todo: 加上打印会导致测试用例不过
                //error!("invalid type: {_type}");
                return Err(LxError::EINVAL);
            }
        };
        let protocol = match Protocol::try_from(protocol) {
            Ok(protocol) => protocol,
            Err(_) => {
                error!("invalid protocol: {protocol}");
                return Err(LxError::EINVAL);
            }
        };
        let socket: Arc<Mutex<dyn Socket>> = match domain {
            Domain::AF_LOCAL | Domain::AF_INET => match _type {
                SocketType::SOCK_STREAM => Arc::new(Mutex::new(TcpSocketState::new())),
                SocketType::SOCK_DGRAM => Arc::new(Mutex::new(UdpSocketState::new())),
                SocketType::SOCK_RAW => match protocol {
                    // todo 需要实现针对不同protocol的处理
                    Protocol::IPPROTO_ICMP => Arc::new(Mutex::new(UdpSocketState::new())),
                    _ => Arc::new(Mutex::new(UdpSocketState::new())),
                },
                _ => return Err(LxError::EINVAL),
            },
            Domain::AF_INET6 => return Err(LxError::EAFNOSUPPORT),
            Domain::AF_NETLINK => match _type {
                SocketType::SOCK_RAW => Arc::new(Mutex::new(NetlinkSocketState::default())),
                _ => return Err(LxError::EINVAL),
            },
        };
        // socket
        let fd = self.linux_process().add_socket(socket)?;
        Ok(fd)
    }

    ///  connects the socket referred to by the file descriptor sockfd to the address specified by addr.
    pub async fn sys_connect(
        &mut self,
        sockfd: usize,
        addr: UserInPtr<SockAddr>,
        addrlen: usize,
    ) -> SysResult {
        info!(
            "sys_connect: sockfd:{}, addr:{:?}, addrlen:{}",
            sockfd, addr, addrlen
        );
        let endpoint = sockaddr_to_endpoint(addr.read()?, addrlen)?;
        self.linux_process()
            .get_socket(sockfd)?
            .lock()
            .connect(endpoint)
            .await?;
        Ok(0)
    }

    /// set options for the socket referred to by the file descriptor sockfd.
    pub fn sys_setsockopt(
        &mut self,
        sockfd: usize,
        level: usize,
        optname: usize,
        optval: UserInPtr<u8>,
        optlen: usize,
    ) -> SysResult {
        info!(
            "sys_setsockopt: sockfd:{}, level:{}, optname:{}, optval:{:?} , optlen:{}",
            sockfd, level, optname, optval, optlen
        );
        self.linux_process().get_socket(sockfd)?.lock().setsockopt(
            level,
            optname,
            optval.as_slice(optlen)?,
        )
    }

    /// get options for the socket referred to by the file descriptor sockfd.
    pub fn sys_getsockopt(
        &mut self,
        sockfd: usize,
        level: usize,
        optname: usize,
        mut optval: UserOutPtr<u32>,
        mut optlen: UserOutPtr<usize>,
    ) -> SysResult {
        info!(
            "sys_getsockopt: sockfd:{}, level:{}, optname:{}, optval:{:?} , optlen:{:?}",
            sockfd, level, optname, optval, optlen
        );
        let level = match Level::try_from(level) {
            Ok(level) => level,
            Err(_) => {
                error!("invalid level: {}", level);
                return Err(LxError::ENOPROTOOPT);
            }
        };
        if optval.is_null() {
            return Err(LxError::EINVAL);
        }
        match level {
            Level::SOL_SOCKET => {
                let optname = match SolOptname::try_from(optname) {
                    Ok(optname) => optname,
                    Err(_) => {
                        error!("invalid optname: {}", optname);
                        return Err(LxError::ENOPROTOOPT);
                    }
                };
                match optname {
                    SolOptname::SNDBUF => {
                        optval.write(TCP_SENDBUF as u32)?;
                        optlen.write(size_of::<u32>())?;
                        Ok(0)
                    }
                    SolOptname::RCVBUF => {
                        optval.write(TCP_RECVBUF as u32)?;
                        optlen.write(size_of::<u32>())?;
                        Ok(0)
                    }
                    _ => Err(LxError::ENOPROTOOPT),
                }
            }
            Level::IPPROTO_TCP => {
                let optname = match TcpOptname::try_from(optname) {
                    Ok(optname) => optname,
                    Err(_) => {
                        error!("invalid optname: {}", optname);
                        return Err(LxError::ENOPROTOOPT);
                    }
                };
                match optname {
                    TcpOptname::CONGESTION => Ok(0),
                }
            }
            Level::IPPROTO_IP => {
                let optname = match IpOptname::try_from(optname) {
                    Ok(optname) => optname,
                    Err(_) => {
                        error!("invalid optname: {}", optname);
                        return Err(LxError::ENOPROTOOPT);
                    }
                };
                match optname {
                    IpOptname::HDRINCL => unimplemented!(),
                }
            }
        }
    }

    /// transmit a message to another socket
    pub fn sys_sendto(
        &mut self,
        sockfd: usize,
        buf: UserInPtr<u8>,
        len: usize,
        flags: usize,
        dest_addr: UserInPtr<SockAddr>,
        addrlen: usize,
    ) -> SysResult {
        info!(
            "sys_sendto: sockfd:{:?}, buffer:{:?}, length:{:?}, flags:{:?} , optlen:{:?}, addrlen:{:?}",
            sockfd, buf, len, flags, dest_addr, addrlen
        );
        let endpoint = if dest_addr.is_null() {
            None
        } else {
            let endpoint = sockaddr_to_endpoint(dest_addr.read()?, addrlen)?;
            Some(endpoint)
        };
        let len = self
            .linux_process()
            .get_socket(sockfd)?
            .lock()
            .write(buf.as_slice(len)?, endpoint)?;
        Ok(len)
    }

    /// receive messages from a socket
    pub async fn sys_recvfrom(
        &mut self,
        sockfd: usize,
        mut buf: UserOutPtr<u8>,
        len: usize,
        flags: usize,
        src_addr: UserOutPtr<SockAddr>,
        addrlen: UserInOutPtr<u32>,
    ) -> SysResult {
        info!(
            "sys_recvfrom: sockfd:{}, buffer:{:?}, length:{}, flags:{} , src_addr:{:?}, addrlen:{:?}",
            sockfd, buf, len, flags, src_addr, addrlen
        );
        let mut data = vec![0u8; len];
        let (result, endpoint) = self
            .linux_process()
            .get_socket(sockfd)?
            .lock()
            .read(&mut data)
            .await;
        if result.is_ok() && !src_addr.is_null() {
            let sockaddr_in = SockAddr::from(endpoint);
            sockaddr_in.write_to(src_addr, addrlen)?;
        }
        buf.write_array(&data[..len])?;
        result
    }

    /// receive messages from a socket
    pub async fn sys_recvmsg(
        &mut self,
        sockfd: usize,
        msg: UserInOutPtr<MsgHdr>,
        flags: usize,
    ) -> SysResult {
        info!(
            "sys_recvmsg: sockfd:{}, msg:{:?}, flags:{}",
            sockfd, msg, flags
        );
        let hdr = msg.read().unwrap();

        let iov_ptr = hdr.msg_iov;
        let iovlen = hdr.msg_iovlen;
        let mut iovs = IoVecs::new(iov_ptr, iovlen);
        let mut data = vec![0u8; 8192];

        let proc = self.linux_process();
        let socket = proc.get_socket(sockfd)?;
        let x = socket.lock();
        let (result, endpoint) = x.read(&mut data).await;

        let addr = hdr.msg_name;
        if result.is_ok() && !addr.is_null() {
            iovs.write_from_buf(&data).unwrap();
            let sockaddr_in = SockAddr::from(endpoint);
            sockaddr_in.write_to_msg(msg)?;
        }

        result
    }

    /// assigns the address specified by addr to the socket referred to by the file descriptor sockfd
    pub fn sys_bind(
        &mut self,
        sockfd: usize,
        addr: UserInPtr<SockAddr>,
        addrlen: usize,
    ) -> SysResult {
        info!(
            "sys_bind: sockfd:{:?}, addr:{:?}, addrlen:{}",
            sockfd, addr, addrlen
        );
        let endpoint = sockaddr_to_endpoint(addr.read()?, addrlen)?;
        info!("sys_bind: fd:{} bind to {:?}", sockfd, endpoint);
        self.linux_process()
            .get_socket(sockfd)?
            .lock()
            .bind(endpoint)
    }

    /// marks the socket referred to by sockfd as a passive socket,
    /// that is, as a socket that will be used to accept incoming connection
    pub fn sys_listen(&mut self, sockfd: usize, backlog: usize) -> SysResult {
        info!("sys_listen: fd:{:?}, backlog:{}", sockfd, backlog);
        // smoltcp tcp sockets do not support backlog
        // open multiple sockets for each connection
        self.linux_process().get_socket(sockfd)?.lock().listen()
    }

    /// shutdown a socket
    pub fn sys_shutdown(&mut self, sockfd: usize, howto: usize) -> SysResult {
        info!("sys_shutdown: sockfd:{}, howto:{}", sockfd, howto);
        // todo: how to use 'howto'
        self.linux_process().get_socket(sockfd)?.lock().shutdown()
    }

    /// accept() is used with connection-based socket types (SOCK_STREAM, SOCK_SEQPACKET).  
    /// It extracts the first connection request on the queue of pending connections
    /// for the listening socket, sockfd, creates a new connected socket, and returns
    /// a new file descriptor referring to that socket.  
    /// The newly created socket is not in the listening state.  
    /// The original socket sockfd is unaffected by this call.
    pub async fn sys_accept(
        &mut self,
        sockfd: usize,
        addr: UserOutPtr<SockAddr>,
        addrlen: UserInOutPtr<u32>,
    ) -> SysResult {
        info!(
            "sys_accept: sockfd:{}, addr:{:?}, addrlen={:?}",
            sockfd, addr, addrlen
        );
        // smoltcp tcp sockets do not support backlog
        // open multiple sockets for each connection
        let (new_socket, remote_endpoint) = self
            .linux_process()
            .get_socket(sockfd)?
            .lock()
            .accept()
            .await?;
        let new_fd = self.linux_process().add_socket(new_socket)?;
        if !addr.is_null() {
            let sockaddr_in = SockAddr::from(remote_endpoint);
            sockaddr_in.write_to(addr, addrlen)?;
        }
        Ok(new_fd)
    }

    /// returns the current address to which the socket sockfd is bound,
    /// in the buffer pointed to by addr.
    pub fn sys_getsockname(
        &mut self,
        sockfd: usize,
        addr: UserOutPtr<SockAddr>,
        addrlen: UserInOutPtr<u32>,
    ) -> SysResult {
        info!(
            "sys_getsockname: sockfd:{}, addr:{:?}, addrlen:{:?}",
            sockfd, addr, addrlen
        );
        if addr.is_null() {
            return Err(LxError::EINVAL);
        }
        let endpoint = self
            .linux_process()
            .get_socket(sockfd)?
            .lock()
            .endpoint()
            .ok_or(LxError::EINVAL)?;
        SockAddr::from(endpoint).write_to(addr, addrlen)?;
        Ok(0)
    }

    /// returns  the  address  of the peer connected to the socket sockfd,
    /// in the buffer pointed to by addr.
    pub fn sys_getpeername(
        &mut self,
        sockfd: usize,
        addr: UserOutPtr<SockAddr>,
        addrlen: UserInOutPtr<u32>,
    ) -> SysResult {
        info!(
            "sys_getpeername: sockfd:{}, addr:{:?}, addrlen:{:?}",
            sockfd, addr, addrlen
        );
        // smoltcp tcp sockets do not support backlog
        // open multiple sockets for each connection
        if addr.is_null() {
            return Err(LxError::EINVAL);
        }
        let remote_endpoint = self
            .linux_process()
            .get_socket(sockfd)?
            .lock()
            .remote_endpoint()
            .ok_or(LxError::EINVAL)?;
        SockAddr::from(remote_endpoint).write_to(addr, addrlen)?;
        Ok(0)
    }
}<|MERGE_RESOLUTION|>--- conflicted
+++ resolved
@@ -10,13 +10,10 @@
 use linux_object::net::Socket;
 use linux_object::net::TcpSocketState;
 use linux_object::net::UdpSocketState;
-<<<<<<< HEAD
-use lock::Mutex;
-=======
 use linux_object::net::{Domain, IpOptname, Level, Protocol, SocketType, SolOptname, TcpOptname};
 use linux_object::net::{TCP_RECVBUF, TCP_SENDBUF};
-use spin::Mutex;
->>>>>>> 4f2bb3fb
+use lock::Mutex;
+
 
 impl Syscall<'_> {
     /// creates an endpoint for communication and returns a file descriptor that refers to that endpoint.
