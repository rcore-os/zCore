--- conflicted
+++ resolved
@@ -12,14 +12,9 @@
 
 cfg_if::cfg_if! {
 if #[cfg(all(target_arch = "x86_64", target_os = "none"))] {
-<<<<<<< HEAD
-    use kernel_hal::x86_64::{pio_read, pio_write};
-    // use spin::Mutex;
+use kernel_hal::x86_64::{Io, Pio};
+// use spin::Mutex;
 use lock::mutex::Mutex;
-=======
-    use kernel_hal::x86_64::{Io, Pio};
-    use spin::Mutex;
->>>>>>> 25a3556e
 
     static PIO_LOCK: Mutex<()> = Mutex::new(());
     const PCI_CONFIG_ADDR: u16 = 0xcf8;
