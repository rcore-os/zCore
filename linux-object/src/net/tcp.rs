// Tcpsocket
#![allow(dead_code)]
// crate
<<<<<<< HEAD
// use core::task::{Poll};
use crate::error::LxError;
use crate::error::LxResult;
use crate::fs::FileLike;
use crate::fs::FileLikeType;
use crate::net::get_ephemeral_port;
use crate::net::poll_ifaces;
use crate::net::Endpoint;
use crate::net::GlobalSocketHandle;
use crate::net::IpEndpoint;
use crate::net::SOCKETS;
use crate::net::TCP_RECVBUF;
use crate::net::TCP_SENDBUF;
=======
use crate::error::LxError;
use crate::error::LxResult;
use crate::net::get_ephemeral_port;
#[cfg(feature = "e1000")]
use crate::net::poll_ifaces_e1000;
#[cfg(feature = "loopback")]
use crate::net::poll_ifaces_loopback;
use crate::net::Endpoint;
use crate::net::GlobalSocketHandle;
use crate::net::IpEndpoint;
use crate::net::Socket;
use crate::net::SysResult;
use crate::net::SOCKETS;
use crate::net::TCP_RECVBUF;
use crate::net::TCP_SENDBUF;
use alloc::sync::Arc;
use spin::Mutex;
>>>>>>> d8c641cf

// alloc
use alloc::boxed::Box;
use alloc::vec;

// smoltcp

use smoltcp::socket::TcpSocket;
use smoltcp::socket::TcpSocketBuffer;
use smoltcp::socket::TcpState;

// async
use async_trait::async_trait;

// third part
// use rcore_fs::vfs::PollStatus;
use zircon_object::object::*;

/// missing documentation
pub struct TcpSocketState {
    /// missing documentation
    base: KObjectBase,
    /// missing documentation
    handle: GlobalSocketHandle,
    /// missing documentation
    local_endpoint: Option<IpEndpoint>, // save local endpoint for bind()
    /// missing documentation
    is_listening: bool,
}

impl Default for TcpSocketState {
    fn default() -> Self {
        TcpSocketState::new()
    }
}

impl TcpSocketState {
    /// missing documentation
    pub fn new() -> Self {
        let rx_buffer = TcpSocketBuffer::new(vec![0; TCP_RECVBUF]);
        let tx_buffer = TcpSocketBuffer::new(vec![0; TCP_SENDBUF]);
        let socket = TcpSocket::new(rx_buffer, tx_buffer);
        let handle = GlobalSocketHandle(SOCKETS.lock().add(socket));

        TcpSocketState {
            base: KObjectBase::new(),
            handle,
            local_endpoint: None,
            is_listening: false,
        }
    }

    /// missing documentation
    pub async fn read(&self, data: &mut [u8]) -> (LxResult<usize>, Endpoint) {
        loop {
            #[cfg(feature = "e1000")]
            poll_ifaces_e1000();
            #[cfg(feature = "loopback")]
            poll_ifaces_loopback();
            let mut sockets = SOCKETS.lock();
            let mut socket = sockets.get::<TcpSocket>(self.handle.0);
            if socket.may_recv() {
                if let Ok(size) = socket.recv_slice(data) {
                    if size > 0 {
                        let endpoint = socket.remote_endpoint();
                        // avoid deadlock
                        drop(socket);
                        drop(sockets);

                        #[cfg(feature = "e1000")]
                        poll_ifaces_e1000();
                        #[cfg(feature = "loopback")]
                        poll_ifaces_loopback();
                        return (Ok(size), Endpoint::Ip(endpoint));
                    }
                }
            } else {
                return (
                    Err(LxError::ENOTCONN),
                    Endpoint::Ip(IpEndpoint::UNSPECIFIED),
                );
            }
        }
    }

    /// missing documentation
    pub fn write(&self, data: &[u8], _sendto_endpoint: Option<Endpoint>) -> SysResult {
        let mut sockets = SOCKETS.lock();
        let mut socket = sockets.get::<TcpSocket>(self.handle.0);
        if socket.is_open() {
            if socket.can_send() {
                match socket.send_slice(data) {
                    Ok(size) => {
                        // avoid deadlock
                        drop(socket);
                        drop(sockets);

                        #[cfg(feature = "e1000")]
                        poll_ifaces_e1000();
                        #[cfg(feature = "loopback")]
                        poll_ifaces_loopback();
                        Ok(size)
                    }
                    Err(_) => Err(LxError::ENOBUFS),
                }
            } else {
                Err(LxError::ENOBUFS)
            }
        } else {
            Err(LxError::ENOTCONN)
        }
    }

    /// missing documentation
    fn poll(&self) -> (bool, bool, bool) {
        let mut sockets = SOCKETS.lock();
        let socket = sockets.get::<TcpSocket>(self.handle.0);

        let (mut input, mut output, mut err) = (false, false, false);
        if self.is_listening && socket.is_active() {
            // a new connection
            input = true;
        } else if !socket.is_open() {
            err = true;
        } else {
            if socket.can_recv() {
                input = true;
            }
            if socket.can_send() {
                output = true;
            }
        }
        (input, output, err)
    }

    /// missing documentation
    pub async fn connect(&self, endpoint: Endpoint) -> SysResult {
        let mut sockets = SOCKETS.lock();
        let mut socket = sockets.get::<TcpSocket>(self.handle.0);
        #[allow(warnings)]
        if let Endpoint::Ip(ip) = endpoint {
            let local_port = get_ephemeral_port();
            socket
                .connect(ip, local_port)
                .map_err(|_| LxError::ENOBUFS)?;

            // avoid deadlock
            drop(socket);
            drop(sockets);
            // wait for connection result
            loop {
                #[cfg(feature = "e1000")]
                poll_ifaces_e1000();
                #[cfg(feature = "loopback")]
                poll_ifaces_loopback();
                let mut sockets = SOCKETS.lock();
                let socket = sockets.get::<TcpSocket>(self.handle.0);
                match socket.state() {
                    TcpState::SynSent => {
                        // still connecting
                        drop(socket);
                        drop(sockets);

                        #[cfg(feature = "e1000")]
                        poll_ifaces_e1000();
                        #[cfg(feature = "loopback")]
                        poll_ifaces_loopback();
                    }
                    TcpState::Established => {
                        break Ok(0);
                    }
                    _ => {
                        break Err(LxError::ECONNREFUSED);
                    }
                }
            }
        } else {
            drop(socket);
            drop(sockets);
            Err(LxError::EINVAL)
        }
    }

    /// missing documentation
    fn bind(&mut self, endpoint: Endpoint) -> SysResult {
        if let Endpoint::Ip(mut ip) = endpoint {
            if ip.port == 0 {
                ip.port = get_ephemeral_port();
            }
            self.local_endpoint = Some(ip);
            self.is_listening = false;
            Ok(0)
        } else {
            Err(LxError::EINVAL)
        }
    }

    /// missing documentation
    fn listen(&mut self) -> SysResult {
        if self.is_listening {
            // it is ok to listen twice
            return Ok(0);
        }
        let local_endpoint = self.local_endpoint.ok_or(LxError::EINVAL)?;
        let mut sockets = SOCKETS.lock();
        let mut socket = sockets.get::<TcpSocket>(self.handle.0);

        info!("socket listening on {:?}", local_endpoint);
        if socket.is_listening() {
            return Ok(0);
        }
        match socket.listen(local_endpoint) {
            Ok(()) => {
                self.is_listening = true;
                Ok(0)
            }
            Err(_) => Err(LxError::EINVAL),
        }
    }

    /// missing documentation
    fn shutdown(&self) -> SysResult {
        let mut sockets = SOCKETS.lock();
        let mut socket = sockets.get::<TcpSocket>(self.handle.0);
        socket.close();
        Ok(0)
    }

    /// missing documentation
    async fn accept(&mut self) -> Result<(Arc<Mutex<dyn Socket>>, Endpoint), LxError> {
        let endpoint = self.local_endpoint.ok_or(LxError::EINVAL)?;
        loop {
            #[cfg(feature = "e1000")]
            poll_ifaces_e1000();
            #[cfg(feature = "loopback")]
            poll_ifaces_loopback();
            let mut sockets = SOCKETS.lock();
            let socket = sockets.get::<TcpSocket>(self.handle.0);
            if socket.is_active() {
                let remote_endpoint = socket.remote_endpoint();
                drop(socket);
                let new_socket = {
                    let rx_buffer = TcpSocketBuffer::new(vec![0; TCP_RECVBUF]);
                    let tx_buffer = TcpSocketBuffer::new(vec![0; TCP_SENDBUF]);
                    let mut socket = TcpSocket::new(rx_buffer, tx_buffer);
                    socket.listen(endpoint).unwrap();
                    let new_handle = GlobalSocketHandle(sockets.add(socket));
                    let old_handle = ::core::mem::replace(&mut self.handle, new_handle);
                    Arc::new(Mutex::new(TcpSocketState {
                        base: KObjectBase::new(),
                        handle: old_handle,
                        local_endpoint: self.local_endpoint,
                        is_listening: false,
                    }))
                };
                drop(sockets);
                #[cfg(feature = "e1000")]
                poll_ifaces_e1000();
                #[cfg(feature = "loopback")]
                poll_ifaces_loopback();
                return Ok((new_socket, Endpoint::Ip(remote_endpoint)));
            }

            drop(socket);
        }
    }

    /// missing documentation
    fn endpoint(&self) -> Option<Endpoint> {
        self.local_endpoint.map(Endpoint::Ip).or_else(|| {
            let mut sockets = SOCKETS.lock();
            let socket = sockets.get::<TcpSocket>(self.handle.0);
            let endpoint = socket.local_endpoint();
            if endpoint.port != 0 {
                Some(Endpoint::Ip(endpoint))
            } else {
                None
            }
        })
    }

    /// missing documentation
    fn remote_endpoint(&self) -> Option<Endpoint> {
        let mut sockets = SOCKETS.lock();
        let socket = sockets.get::<TcpSocket>(self.handle.0);
        if socket.is_open() {
            Some(Endpoint::Ip(socket.remote_endpoint()))
        } else {
            None
        }
    }

    fn ioctl(&self) -> SysResult {
        Err(LxError::ENOSYS)
    }
}
impl_kobject!(TcpSocketState);

#[async_trait]
impl Socket for TcpSocketState {
    /// read to buffer
<<<<<<< HEAD
    async fn read(&self, _buf: &mut [u8]) -> LxResult<usize> {
        let (a, _b) = self.tcp_read(_buf);
        a
=======
    async fn read(&self, data: &mut [u8]) -> (SysResult, Endpoint) {
        self.read(data).await
>>>>>>> d8c641cf
        // unimplemented!()
    }
    /// write from buffer
    fn write(&self, _data: &[u8], _sendto_endpoint: Option<Endpoint>) -> SysResult {
        self.write(_data, _sendto_endpoint)
        // unimplemented!()
    }
    /// connect
    async fn connect(&self, _endpoint: Endpoint) -> SysResult {
        self.connect(_endpoint).await
        // unimplemented!()
    }
    /// wait for some event on a file descriptor
    fn poll(&self) -> (bool, bool, bool) {
        self.poll()
        // unimplemented!()
    }

    fn bind(&mut self, endpoint: Endpoint) -> SysResult {
        self.bind(endpoint)
        // Err(LxError::EINVAL)
    }
    fn listen(&mut self) -> SysResult {
        self.listen()
        // Err(LxError::EINVAL)
    }
    fn shutdown(&self) -> SysResult {
        self.shutdown()
        // Err(LxError::EINVAL)
    }
    async fn accept(&mut self) -> LxResult<(Arc<Mutex<dyn Socket>>, Endpoint)> {
        self.accept().await
        // Err(LxError::EINVAL)
    }
    fn endpoint(&self) -> Option<Endpoint> {
        self.endpoint()
        // None
    }
    fn remote_endpoint(&self) -> Option<Endpoint> {
        self.remote_endpoint()
        // None
    }
    fn setsockopt(&self, _level: usize, _opt: usize, _data: &[u8]) -> SysResult {
        warn!("setsockopt is unimplemented");
        Ok(0)
    }

    /// manipulate file descriptor
    fn ioctl(&self, _request: usize, _arg1: usize, _arg2: usize, _arg3: usize) -> SysResult {
        warn!("ioctl is unimplemented for this socket");
        Ok(0)
    }

    fn fcntl(&self, _cmd: usize, _arg: usize) -> SysResult {
        warn!("fnctl is unimplemented for this socket");
        Ok(0)
    }
}<|MERGE_RESOLUTION|>--- conflicted
+++ resolved
@@ -1,21 +1,6 @@
 // Tcpsocket
 #![allow(dead_code)]
 // crate
-<<<<<<< HEAD
-// use core::task::{Poll};
-use crate::error::LxError;
-use crate::error::LxResult;
-use crate::fs::FileLike;
-use crate::fs::FileLikeType;
-use crate::net::get_ephemeral_port;
-use crate::net::poll_ifaces;
-use crate::net::Endpoint;
-use crate::net::GlobalSocketHandle;
-use crate::net::IpEndpoint;
-use crate::net::SOCKETS;
-use crate::net::TCP_RECVBUF;
-use crate::net::TCP_SENDBUF;
-=======
 use crate::error::LxError;
 use crate::error::LxResult;
 use crate::net::get_ephemeral_port;
@@ -33,7 +18,6 @@
 use crate::net::TCP_SENDBUF;
 use alloc::sync::Arc;
 use spin::Mutex;
->>>>>>> d8c641cf
 
 // alloc
 use alloc::boxed::Box;
@@ -335,14 +319,8 @@
 #[async_trait]
 impl Socket for TcpSocketState {
     /// read to buffer
-<<<<<<< HEAD
-    async fn read(&self, _buf: &mut [u8]) -> LxResult<usize> {
-        let (a, _b) = self.tcp_read(_buf);
-        a
-=======
     async fn read(&self, data: &mut [u8]) -> (SysResult, Endpoint) {
         self.read(data).await
->>>>>>> d8c641cf
         // unimplemented!()
     }
     /// write from buffer
