--- conflicted
+++ resolved
@@ -156,11 +156,8 @@
     }
 }
 
-<<<<<<< HEAD
-=======
 // ============= SocketHandle =============
 
->>>>>>> d8c641cf
 // ============= Endpoint =============
 
 use smoltcp::wire::IpEndpoint;
@@ -192,8 +189,6 @@
     }
 }
 
-<<<<<<< HEAD
-=======
 /// missing documentation
 #[derive(Clone, Debug)]
 pub struct NetlinkEndpoint {
@@ -215,7 +210,6 @@
 
 // ============= Endpoint =============
 
->>>>>>> d8c641cf
 // ============= Rand Port =============
 
 // rand
