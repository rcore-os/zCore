//! File handle for process

#![allow(dead_code)]

use alloc::{boxed::Box, string::String, sync::Arc};

use super::FileLike;
use crate::error::{LxError, LxResult};
use async_trait::async_trait;
use rcore_fs::vfs::{FsError, INode, Metadata, PollStatus};
use spin::Mutex;
use zircon_object::object::*;

pub struct File {
    base: KObjectBase,
    inode: Arc<dyn INode>,
    options: OpenOptions,
    pub path: String,
    inner: Mutex<FileInner>,
}

impl_kobject!(File);

#[derive(Default)]
struct FileInner {
    offset: u64,
}

#[derive(Debug)]
pub struct OpenOptions {
    pub read: bool,
    pub write: bool,
    /// Before each write, the file offset is positioned at the end of the file.
    pub append: bool,
    pub nonblock: bool,
}

#[derive(Debug)]
pub enum SeekFrom {
    Start(u64),
    End(i64),
    Current(i64),
}

impl File {
    pub fn new(inode: Arc<dyn INode>, options: OpenOptions, path: String) -> Arc<Self> {
        Arc::new(File {
            base: KObjectBase::new(),
            inode,
            options,
            path,
            inner: Mutex::new(FileInner::default()),
        })
    }

    pub fn read(&self, buf: &mut [u8]) -> LxResult<usize> {
        let mut inner = self.inner.lock();
        let len = self.read_at(inner.offset, buf)?;
        inner.offset += len as u64;
        Ok(len)
    }

    pub fn read_at(&self, offset: u64, buf: &mut [u8]) -> LxResult<usize> {
        if !self.options.read {
            return Err(LxError::EBADF);
        }
        if !self.options.nonblock {
            // block
            loop {
                match self.inode.read_at(offset as usize, buf) {
                    Ok(read_len) => return Ok(read_len),
                    Err(FsError::Again) => {
<<<<<<< HEAD
                        // thread::yield_now();
                        // unimplemented!()
=======
                        //thread::yield_now();
                        //unimplemented!()
>>>>>>> f2640526
                        self.poll()?;
                    }
                    Err(err) => return Err(err.into()),
                }
            }
        }
        let len = self.inode.read_at(offset as usize, buf)?;
        Ok(len)
    }

    pub fn write(&self, buf: &[u8]) -> LxResult<usize> {
        let mut inner = self.inner.lock();
        let offset = if self.options.append {
            self.inode.metadata()?.size as u64
        } else {
            inner.offset
        };
        let len = self.write_at(offset, buf)?;
        inner.offset = offset + len as u64;
        Ok(len)
    }

    pub fn write_at(&self, offset: u64, buf: &[u8]) -> LxResult<usize> {
        if !self.options.write {
            return Err(LxError::EBADF);
        }
        let len = self.inode.write_at(offset as usize, buf)?;
        Ok(len)
    }

    pub fn seek(&self, pos: SeekFrom) -> LxResult<u64> {
        let mut inner = self.inner.lock();
        inner.offset = match pos {
            SeekFrom::Start(offset) => offset,
            SeekFrom::End(offset) => (self.inode.metadata()?.size as i64 + offset) as u64,
            SeekFrom::Current(offset) => (inner.offset as i64 + offset) as u64,
        };
        Ok(inner.offset)
    }

    pub fn set_len(&self, len: u64) -> LxResult {
        if !self.options.write {
            return Err(LxError::EBADF);
        }
        self.inode.resize(len as usize)?;
        Ok(())
    }

    pub fn sync_all(&self) -> LxResult {
        self.inode.sync_all()?;
        Ok(())
    }

    pub fn sync_data(&self) -> LxResult {
        self.inode.sync_data()?;
        Ok(())
    }

    pub fn metadata(&self) -> LxResult<Metadata> {
        let metadata = self.inode.metadata()?;
        Ok(metadata)
    }

    pub fn lookup_follow(&self, path: &str, max_follow: usize) -> LxResult<Arc<dyn INode>> {
        let inode = self.inode.lookup_follow(path, max_follow)?;
        Ok(inode)
    }

    pub fn read_entry(&self) -> LxResult<String> {
        if !self.options.read {
            return Err(LxError::EBADF);
        }
        let mut inner = self.inner.lock();
        let name = self.inode.get_entry(inner.offset as usize)?;
        inner.offset += 1;
        Ok(name)
    }

    pub fn poll(&self) -> LxResult<PollStatus> {
        let status = self.inode.poll()?;
        Ok(status)
    }

    pub async fn async_poll(&self) -> LxResult<PollStatus> {
        Ok(self.inode.async_poll().await?)
    }

    pub fn io_control(&self, cmd: u32, arg: usize) -> LxResult<usize> {
        self.inode.io_control(cmd, arg)?;
        Ok(0)
    }

    pub fn inode(&self) -> Arc<dyn INode> {
        self.inode.clone()
    }

    pub fn fcntl(&self, cmd: usize, arg: usize) -> LxResult<usize> {
        if arg & 0x800 > 0 && cmd == 4 {
            unimplemented!()
            //            self.options.nonblock = true;
        }
        Ok(0)
    }
}

#[async_trait]
impl FileLike for File {
    fn read(&self, buf: &mut [u8]) -> LxResult<usize> {
        self.read(buf)
    }

    fn write(&self, buf: &[u8]) -> LxResult<usize> {
        self.write(buf)
    }

    fn read_at(&self, offset: u64, buf: &mut [u8]) -> LxResult<usize> {
        self.read_at(offset, buf)
    }

    fn write_at(&self, offset: u64, buf: &[u8]) -> LxResult<usize> {
        self.write_at(offset, buf)
    }

    fn poll(&self) -> LxResult<PollStatus> {
        self.poll()
    }

    async fn async_poll(&self) -> LxResult<PollStatus> {
        self.async_poll().await
    }

    fn ioctl(&self, request: usize, arg1: usize, _arg2: usize, _arg3: usize) -> LxResult<usize> {
        self.io_control(request as u32, arg1)
    }

    fn fcntl(&self, cmd: usize, arg: usize) -> LxResult<usize> {
        self.fcntl(cmd, arg)
    }
}<|MERGE_RESOLUTION|>--- conflicted
+++ resolved
@@ -70,13 +70,8 @@
                 match self.inode.read_at(offset as usize, buf) {
                     Ok(read_len) => return Ok(read_len),
                     Err(FsError::Again) => {
-<<<<<<< HEAD
-                        // thread::yield_now();
-                        // unimplemented!()
-=======
                         //thread::yield_now();
                         //unimplemented!()
->>>>>>> f2640526
                         self.poll()?;
                     }
                     Err(err) => return Err(err.into()),
