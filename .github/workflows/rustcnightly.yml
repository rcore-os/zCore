# name: rustcnightly CI

# on: 
#   push:
#   pull_request:
#   schedule:
#     - cron: '40 3 * * *'  # every day at 3:40

<<<<<<< HEAD
# jobs:
#   check:
#     runs-on: ubuntu-20.04
#     steps:
#       - uses: actions/checkout@v2
#       - uses: actions-rs/toolchain@v1
#         with:
#           profile: minimal
#           toolchain: nightly
#           override: true
#           components: rustfmt, clippy
#       - run: echo "nightly" >rust-toolchain
#       - name: Check code format
#         uses: actions-rs/cargo@v1
#         with:
#           command: fmt
#           args: --all -- --check
#       - name: Clippy x86_64
#         run: arch=x86_64 cargo clippy
#       - name: Clippy riscv64
#         run: arch=riscv64 cargo clippy
# #        uses: actions-rs/cargo@v1
# #        with:
# #          command: clippy

#   build-x86_64-linux:
#     runs-on: ${{ matrix.os }}
#     strategy:
#       matrix:
#         os: [ubuntu-20.04]
#     steps:
#       - uses: actions/checkout@v2
#         with:
#           submodules: 'recursive'
#       - uses: actions-rs/toolchain@v1
#         with:
#           profile: minimal
#           toolchain: nightly
#           components: rust-src
#       - run: echo "nightly" >rust-toolchain
#       - run: echo "nightly" >./rboot/rust-toolchain
#       - name: Install Qemu-Utils
#         run: |
#           sudo apt update
#           sudo apt install qemu-utils
#       - name: Build
#         run: arch=x86_64 cargo build
# #        uses: actions-rs/cargo@v1
# #        with:
# #          command: build
#       - name: Build zCore
#         run: |
#           make rootfs
#           make image
#           cd zCore
#           make build arch=x86_64 linux=1
#       # FIX LATER
#       # - name: Build zCore with hypervisor
#       #   run: |
#       #     cd zCore
#       #     make build hypervisor=1
#   build-x86_64-zircon:
#     runs-on: ${{ matrix.os }}
#     strategy:
#       matrix:
#         os: [ubuntu-20.04, macos-latest]
#     steps:
#       - uses: actions/checkout@v2
#         with:
#           submodules: 'recursive'
#       - uses: actions-rs/toolchain@v1
#         with:
#           profile: minimal
#           toolchain: nightly
#           components: rust-src
#       - run: echo "nightly" >rust-toolchain
#       - run: echo "nightly" >./rboot/rust-toolchain
#       - name: Build
#         run: arch=x86_64 cargo build
# #        uses: actions-rs/cargo@v1
# #        with:
# #          command: build
#       - name: Build zCore
#         run: |
#           cd zCore
#           make build arch=x86_64 linux=0
=======
jobs:
  check:
    runs-on: ubuntu-20.04
    steps:
      - uses: actions/checkout@v2
      - uses: actions-rs/toolchain@v1
        with:
          profile: minimal
          toolchain: nightly
          override: true
          components: rustfmt, clippy
      - run: echo "nightly" >rust-toolchain
      - name: Check code format
        uses: actions-rs/cargo@v1
        with:
          command: fmt
          args: --all -- --check
      - name: Clippy x86_64
        run: arch=x86_64 cargo clippy
      - name: Clippy riscv64
        run: arch=riscv64 cargo clippy
#        uses: actions-rs/cargo@v1
#        with:
#          command: clippy
#x86_64
  build:
    runs-on: ${{ matrix.os }}
    strategy:
      matrix:
        os: [ubuntu-20.04, macos-latest]
    steps:
      - uses: actions/checkout@v2
        with:
          submodules: 'recursive'
      - uses: actions-rs/toolchain@v1
        with:
          profile: minimal
          toolchain: nightly
          components: rust-src
      - run: echo "nightly" >rust-toolchain
      - run: echo "nightly" >./rboot/rust-toolchain
      - name: Build
        run: arch=x86_64 cargo build
#        uses: actions-rs/cargo@v1
#        with:
#          command: build
      - name: Build zCore
        run: |
          cd zCore
          make build arch=x86_64 
      # FIX LATER
      # - name: Build zCore with hypervisor
      #   run: |
      #     cd zCore
      #     make build hypervisor=1
>>>>>>> d8c641cf

#   build-aarch64:
#     runs-on: ubuntu-20.04
#     steps:
#       - uses: actions/checkout@v2
#       - uses: actions-rs/toolchain@v1
#         with:
#           profile: minimal
#           toolchain: nightly
#           override: true
#           target: aarch64-unknown-linux-gnu
#       - run: echo "nightly" >rust-toolchain
#       - uses: actions-rs/cargo@v1
#         with:
#           command: build
#           use-cross: true
#           args: -p zircon-loader --target aarch64-unknown-linux-gnu

<<<<<<< HEAD
#   build-user:
#     runs-on: ${{ matrix.os }}
#     strategy:
#       matrix:
#         os: [ubuntu-20.04, macos-latest]
#     steps:
#       - uses: actions/checkout@v2
#       - name: Pull prebuilt images
#         run: git lfs pull -I prebuilt/zircon/x64/libc.so,prebuilt/zircon/x64/libfdio.so,prebuilt/zircon/x64/libunwind.so,prebuilt/zircon/x64/libzircon.so,prebuilt/zircon/x64/Scrt1.o
#       - uses: actions-rs/toolchain@v1
#         with:
#           profile: minimal
#           toolchain: nightly
#           target: x86_64-fuchsia
#       - run: echo "nightly" >rust-toolchain
#       - name: Build Zircon user programs
#         run: |
#           cd zircon-user
#           make build mode=release

#   test:
#     runs-on: ubuntu-20.04
#     steps:
#       - uses: actions/checkout@v2
#       - name: Pull prebuilt images
#         run: git lfs pull -I prebuilt/linux/libc-libos.so
#       - name: Prepare rootfs
#         run: make rootfs
#       - run: echo "nightly" >rust-toolchain
#       - name: Test
#         run: arch=x86_64 cargo test --all-features --no-fail-fast --workspace --exclude zircon-loader
# #        uses: actions-rs/cargo@v1
# #        with:
# #          command: test
# #          args: --all-features --no-fail-fast --workspace --exclude zircon-loader
#         env:
#           CARGO_INCREMENTAL: '0'
#           RUSTFLAGS: '-Zprofile -Ccodegen-units=1 -Copt-level=0 -Coverflow-checks=off -Zpanic_abort_tests -Cpanic=abort'
#           RUSTDOCFLAGS: '-Zprofile -Ccodegen-units=1 -Copt-level=0 -Coverflow-checks=off -Zpanic_abort_tests -Cpanic=abort'
#       - name: Cache grcov
#         uses: actions/cache@v2
#         with:
#           path: ~/.cargo/bin
#           key: ${{ runner.os }}-grcov
#       - name: Gather coverage data
#         id: coverage
#         uses: actions-rs/grcov@v0.1
# #      FIXME: 'error from lcovParse: Failed to parse string'
# #      - name: Coveralls upload
# #        uses: coverallsapp/github-action@master
# #        with:
# #          github-token: ${{ secrets.GITHUB_TOKEN }}
# #          path-to-lcov: ${{ steps.coverage.outputs.report }}
=======
  build-user:
    runs-on: ${{ matrix.os }}
    strategy:
      matrix:
        os: [ubuntu-20.04, macos-latest]
    steps:
      - uses: actions/checkout@v2
      - name: Pull prebuilt images
        run: git lfs pull -I prebuilt/zircon/x64/libc.so,prebuilt/zircon/x64/libfdio.so,prebuilt/zircon/x64/libunwind.so,prebuilt/zircon/x64/libzircon.so,prebuilt/zircon/x64/Scrt1.o
      - uses: actions-rs/toolchain@v1
        with:
          profile: minimal
          toolchain: nightly
          target: x86_64-fuchsia
      - run: echo "nightly" >rust-toolchain
      - name: Build Zircon user programs
        run: |
          cd zircon-user
          make build mode=release
  test:
    runs-on: ubuntu-20.04
    steps:
      - uses: actions/checkout@v2
      - name: Pull prebuilt images
        run: git lfs pull -I prebuilt/linux/libc-libos.so
      - name: Prepare rootfs
        run: make rootfs
      - run: echo "nightly" >rust-toolchain
      - name: Test
        run: arch=x86_64 cargo test --all-features --no-fail-fast --workspace --exclude zircon-loader
#        uses: actions-rs/cargo@v1
#        with:
#          command: test
#          args: --all-features --no-fail-fast --workspace --exclude zircon-loader
        env:
          CARGO_INCREMENTAL: '0'
          RUSTFLAGS: '-Zprofile -Ccodegen-units=1 -Copt-level=0 -Coverflow-checks=off -Zpanic_abort_tests -Cpanic=abort'
          RUSTDOCFLAGS: '-Zprofile -Ccodegen-units=1 -Copt-level=0 -Coverflow-checks=off -Zpanic_abort_tests -Cpanic=abort'
      - name: Cache grcov
        uses: actions/cache@v2
        with:
          path: ~/.cargo/bin
          key: ${{ runner.os }}-grcov
      - name: Gather coverage data
        id: coverage
        uses: actions-rs/grcov@v0.1
#      FIXME: 'error from lcovParse: Failed to parse string'
#      - name: Coveralls upload
#        uses: coverallsapp/github-action@master
#        with:
#          github-token: ${{ secrets.GITHUB_TOKEN }}
#          path-to-lcov: ${{ steps.coverage.outputs.report }}
>>>>>>> d8c641cf

#   bench:
#     runs-on: ubuntu-20.04
#     steps:
#       - uses: actions/checkout@v2
#       - name: Run benchmarks
#         run: arch=x86_64 cargo bench
# #        uses: actions-rs/cargo@v1
# #        with:
# #          command: bench

<<<<<<< HEAD
#   core-test:
#     runs-on: ubuntu-20.04
#     steps:
#       - uses: actions/checkout@v2
#         with:
#           submodules: 'recursive'
#       - name: Pull prebuilt images
#         run: git lfs pull -I prebuilt/zircon/x64/core-tests.zbi,prebuilt/zircon/x64/libzircon.so,prebuilt/zircon/x64/userboot.so
#       - uses: actions-rs/toolchain@v1
#         with:
#           profile: minimal
#           toolchain: nightly
#           components: rust-src
#       - name: Install QEMU
#         run: |
#           sudo apt update
#           sudo apt install qemu-system-x86
#       - run: echo "nightly" >rust-toolchain
#       - run: echo "nightly" >./rboot/rust-toolchain      
#       - name: Build zCore
#         run: |
#           cd zCore
#           make build mode=release linux=0
#           cd ..
#       - name: Run core-tests
#         run: |
#           cd scripts
#           pip3 install pexpect
#           python3 core-tests.py

#   libc-test:
#     runs-on: ubuntu-20.04
#     steps:
#       - uses: actions/checkout@v2
#       - name: Pull prebuilt images
#         run: git lfs pull -I prebuilt/linux/libc-libos.so
#       - name: Install musl toolchain
#         run: sudo apt-get install musl-tools musl-dev -y
#       - name: Prepare rootfs and libc-test
#         run: make rootfs && make libc-test
#       - run: echo "nightly" >rust-toolchain
#       - name: Build
#         run: arch=x86_64 cargo build --release -p linux-loader
# #        uses: actions-rs/cargo@v1
# #        with:
# #          command: build
# #          args: --release -p linux-loader
#       - name: Run libc-tests
#         run: |
#           cd scripts
#           python3 libc-tests.py
#           cat linux/test-result.txt

#   doc:
#     runs-on: ubuntu-20.04
#     steps:
#       - uses: actions/checkout@v2
#       - run: echo "nightly" >rust-toolchain
#       - name: Build docs
#         run: arch=x86_64 cargo doc --no-deps --all-features
# #        uses: actions-rs/cargo@v1
# #        with:
# #          command: doc
# #          args: --no-deps --all-features
#       - name: Deploy to Github Pages
#         if: ${{ github.ref == 'refs/heads/master' }}
#         uses: JamesIves/github-pages-deploy-action@releases/v3
#         with:
#           GITHUB_TOKEN: ${{ secrets.GITHUB_TOKEN }}
#           BRANCH: gh-pages
#           FOLDER: target/doc
=======
  core-test:
    runs-on: ubuntu-20.04
    steps:
      - uses: actions/checkout@v2
        with:
          submodules: 'recursive'
      - name: Pull prebuilt images
        run: git lfs pull -I prebuilt/zircon/x64/core-tests.zbi,prebuilt/zircon/x64/libzircon.so,prebuilt/zircon/x64/userboot.so
      - uses: actions-rs/toolchain@v1
        with:
          profile: minimal
          toolchain: nightly
          components: rust-src
      - name: Install QEMU
        run: |
          sudo apt update
          sudo apt install qemu-system-x86
      - run: echo "nightly" >rust-toolchain
      - run: echo "nightly" >./rboot/rust-toolchain
      - name: Build zCore
        run: |
          cd zCore
          make build mode=release
          cd ..
      - name: Run core-tests
        run: |
          cd scripts
          pip3 install pexpect
          python3 core-tests.py
  core-test-libos:
    runs-on: ubuntu-20.04
    steps:
      - uses: actions/checkout@v2
        with:
          submodules: 'recursive'
      - name: Pull prebuilt images
        run: git lfs pull -I prebuilt/zircon/x64/core-tests.zbi,prebuilt/zircon/x64/libzircon-libos.so,prebuilt/zircon/x64/userboot-libos.so
      - uses: actions-rs/toolchain@v1
        with:
          profile: minimal
          toolchain: nightly
          components: rust-src
      - name: Run core-tests
        run: |
          cd scripts
          pip3 install pexpect
          python3 unix-core-tests.py
  libc-test:
    runs-on: ubuntu-20.04
    steps:
      - uses: actions/checkout@v2
      - name: Pull prebuilt images
        run: git lfs pull -I prebuilt/linux/libc-libos.so
      - name: Install musl toolchain
        run: sudo apt-get install musl-tools musl-dev -y
      - name: Prepare rootfs and libc-test
        run: make rootfs && make libc-test
      - run: echo "nightly" >rust-toolchain
      - name: Build
        run: arch=x86_64 cargo build --release -p linux-loader
#        uses: actions-rs/cargo@v1
#        with:
#          command: build
#          args: --release -p linux-loader
      - name: Run libc-tests
        run: |
          cd scripts
          python3 libc-tests.py
          cat linux/test-result.txt
  doc:
    runs-on: ubuntu-20.04
    steps:
      - uses: actions/checkout@v2
      - run: echo "nightly" >rust-toolchain
      - name: Build docs
        run: arch=x86_64 cargo doc --no-deps --all-features
#        uses: actions-rs/cargo@v1
#        with:
#          command: doc
#          args: --no-deps --all-features
#      - name: Deploy to Github Pages
#        if: ${{ github.ref == 'refs/heads/master' }}
#        uses: JamesIves/github-pages-deploy-action@releases/v3
#        with:
#          GITHUB_TOKEN: ${{ secrets.GITHUB_TOKEN }}
#          BRANCH: gh-pages
#          FOLDER: target/doc


  baremetal-libc-test:
    runs-on: ubuntu-20.04
    steps:
      - uses: actions/checkout@v2
        with:
          submodules: 'recursive'
      - uses: actions-rs/toolchain@v1
        with:
          profile: minimal
          toolchain: nightly
          components: rust-src
      - run: echo "nightly" >rust-toolchain
      - run: echo "nightly" >./rboot/rust-toolchain
      - name: Pull prebuilt images
        run: git lfs pull -I prebuilt/linux/libc-libos.so
      - name: Install musl toolchain qemu-system-x86
        run: |
          sudo apt-get update
          sudo apt-get install musl-tools musl-dev qemu-system-x86 -y
      - name: Prepare rootfs and libc-test
        run: make baremetal-test-img
      - name: Build  kernel
        run: cd zCore && make build mode=release linux=1 arch=x86_64
      - name: create qemu disk
        run: cd zCore && make baremetal-qemu-disk mode=release linux=1 arch=x86_64
      - name: Run baremetal-libc-test
        run: |
          cd scripts
          python3 ./baremetal-libc-test.py
  baremetal-rv64-oscomp-test:
    runs-on: ubuntu-20.04
    steps:
      - uses: actions/checkout@v2
        with:
          submodules: 'recursive'
      - uses: actions-rs/toolchain@v1
        with:
          profile: minimal
          toolchain: nightly
          components: rust-src
      - run: echo "nightly" >rust-toolchain
      - run: echo "nightly" >./rboot/rust-toolchain
      - name: Install cargo tools and qemu-system-riscv64
        run: |
          sudo apt-get update
          sudo apt install qemu-utils
          cargo install cargo-binutils
          rustup component add llvm-tools-preview
          wget https://github.com/rcore-os/qemu-prebuilt/releases/download/5.2.0-riscv64/qemu-system-riscv64.tar.xz > /dev/null
          tar xJf qemu-system-riscv64.tar.xz && sudo cp qemu-system-riscv64 /usr/local/bin
          wget https://github.com/rcore-os/qemu-prebuilt/releases/download/qemu-share/qemu-share.tar.xz > /dev/null
          tar xJf qemu-share.tar.xz && sudo cp -r qemu /usr/local/share/
      - name: Prepare rootfs and oscomp
        run: make riscv-image
      - name: Run baremetal-libc-test
        run: |
          cd scripts
          python3 baremetal-test-riscv64.py
>>>>>>> d8c641cf
<|MERGE_RESOLUTION|>--- conflicted
+++ resolved
@@ -6,94 +6,6 @@
 #   schedule:
 #     - cron: '40 3 * * *'  # every day at 3:40
 
-<<<<<<< HEAD
-# jobs:
-#   check:
-#     runs-on: ubuntu-20.04
-#     steps:
-#       - uses: actions/checkout@v2
-#       - uses: actions-rs/toolchain@v1
-#         with:
-#           profile: minimal
-#           toolchain: nightly
-#           override: true
-#           components: rustfmt, clippy
-#       - run: echo "nightly" >rust-toolchain
-#       - name: Check code format
-#         uses: actions-rs/cargo@v1
-#         with:
-#           command: fmt
-#           args: --all -- --check
-#       - name: Clippy x86_64
-#         run: arch=x86_64 cargo clippy
-#       - name: Clippy riscv64
-#         run: arch=riscv64 cargo clippy
-# #        uses: actions-rs/cargo@v1
-# #        with:
-# #          command: clippy
-
-#   build-x86_64-linux:
-#     runs-on: ${{ matrix.os }}
-#     strategy:
-#       matrix:
-#         os: [ubuntu-20.04]
-#     steps:
-#       - uses: actions/checkout@v2
-#         with:
-#           submodules: 'recursive'
-#       - uses: actions-rs/toolchain@v1
-#         with:
-#           profile: minimal
-#           toolchain: nightly
-#           components: rust-src
-#       - run: echo "nightly" >rust-toolchain
-#       - run: echo "nightly" >./rboot/rust-toolchain
-#       - name: Install Qemu-Utils
-#         run: |
-#           sudo apt update
-#           sudo apt install qemu-utils
-#       - name: Build
-#         run: arch=x86_64 cargo build
-# #        uses: actions-rs/cargo@v1
-# #        with:
-# #          command: build
-#       - name: Build zCore
-#         run: |
-#           make rootfs
-#           make image
-#           cd zCore
-#           make build arch=x86_64 linux=1
-#       # FIX LATER
-#       # - name: Build zCore with hypervisor
-#       #   run: |
-#       #     cd zCore
-#       #     make build hypervisor=1
-#   build-x86_64-zircon:
-#     runs-on: ${{ matrix.os }}
-#     strategy:
-#       matrix:
-#         os: [ubuntu-20.04, macos-latest]
-#     steps:
-#       - uses: actions/checkout@v2
-#         with:
-#           submodules: 'recursive'
-#       - uses: actions-rs/toolchain@v1
-#         with:
-#           profile: minimal
-#           toolchain: nightly
-#           components: rust-src
-#       - run: echo "nightly" >rust-toolchain
-#       - run: echo "nightly" >./rboot/rust-toolchain
-#       - name: Build
-#         run: arch=x86_64 cargo build
-# #        uses: actions-rs/cargo@v1
-# #        with:
-# #          command: build
-#       - name: Build zCore
-#         run: |
-#           cd zCore
-#           make build arch=x86_64 linux=0
-=======
 jobs:
   check:
     runs-on: ubuntu-20.04
@@ -149,7 +61,6 @@
       #   run: |
       #     cd zCore
       #     make build hypervisor=1
->>>>>>> d8c641cf
 
 #   build-aarch64:
 #     runs-on: ubuntu-20.04
@@ -168,61 +79,6 @@
 #           use-cross: true
 #           args: -p zircon-loader --target aarch64-unknown-linux-gnu
 
-<<<<<<< HEAD
-#   build-user:
-#     runs-on: ${{ matrix.os }}
-#     strategy:
-#       matrix:
-#         os: [ubuntu-20.04, macos-latest]
-#     steps:
-#       - uses: actions/checkout@v2
-#       - name: Pull prebuilt images
-#         run: git lfs pull -I prebuilt/zircon/x64/libc.so,prebuilt/zircon/x64/libfdio.so,prebuilt/zircon/x64/libunwind.so,prebuilt/zircon/x64/libzircon.so,prebuilt/zircon/x64/Scrt1.o
-#       - uses: actions-rs/toolchain@v1
-#         with:
-#           profile: minimal
-#           toolchain: nightly
-#           target: x86_64-fuchsia
-#       - run: echo "nightly" >rust-toolchain
-#       - name: Build Zircon user programs
-#         run: |
-#           cd zircon-user
-#           make build mode=release
-
-#   test:
-#     runs-on: ubuntu-20.04
-#     steps:
-#       - uses: actions/checkout@v2
-#       - name: Pull prebuilt images
-#         run: git lfs pull -I prebuilt/linux/libc-libos.so
-#       - name: Prepare rootfs
-#         run: make rootfs
-#       - run: echo "nightly" >rust-toolchain
-#       - name: Test
-#         run: arch=x86_64 cargo test --all-features --no-fail-fast --workspace --exclude zircon-loader
-# #        uses: actions-rs/cargo@v1
-# #        with:
-# #          command: test
-# #          args: --all-features --no-fail-fast --workspace --exclude zircon-loader
-#         env:
-#           CARGO_INCREMENTAL: '0'
-#           RUSTFLAGS: '-Zprofile -Ccodegen-units=1 -Copt-level=0 -Coverflow-checks=off -Zpanic_abort_tests -Cpanic=abort'
-#           RUSTDOCFLAGS: '-Zprofile -Ccodegen-units=1 -Copt-level=0 -Coverflow-checks=off -Zpanic_abort_tests -Cpanic=abort'
-#       - name: Cache grcov
-#         uses: actions/cache@v2
-#         with:
-#           path: ~/.cargo/bin
-#           key: ${{ runner.os }}-grcov
-#       - name: Gather coverage data
-#         id: coverage
-#         uses: actions-rs/grcov@v0.1
-# #      FIXME: 'error from lcovParse: Failed to parse string'
-# #      - name: Coveralls upload
-# #        uses: coverallsapp/github-action@master
-# #        with:
-# #          github-token: ${{ secrets.GITHUB_TOKEN }}
-# #          path-to-lcov: ${{ steps.coverage.outputs.report }}
-=======
   build-user:
     runs-on: ${{ matrix.os }}
     strategy:
@@ -275,7 +131,6 @@
 #        with:
 #          github-token: ${{ secrets.GITHUB_TOKEN }}
 #          path-to-lcov: ${{ steps.coverage.outputs.report }}
->>>>>>> d8c641cf
 
 #   bench:
 #     runs-on: ubuntu-20.04
@@ -287,79 +142,6 @@
 # #        with:
 # #          command: bench
 
-<<<<<<< HEAD
-#   core-test:
-#     runs-on: ubuntu-20.04
-#     steps:
-#       - uses: actions/checkout@v2
-#         with:
-#           submodules: 'recursive'
-#       - name: Pull prebuilt images
-#         run: git lfs pull -I prebuilt/zircon/x64/core-tests.zbi,prebuilt/zircon/x64/libzircon.so,prebuilt/zircon/x64/userboot.so
-#       - uses: actions-rs/toolchain@v1
-#         with:
-#           profile: minimal
-#           toolchain: nightly
-#           components: rust-src
-#       - name: Install QEMU
-#         run: |
-#           sudo apt update
-#           sudo apt install qemu-system-x86
-#       - run: echo "nightly" >rust-toolchain
-#       - run: echo "nightly" >./rboot/rust-toolchain      
-#       - name: Build zCore
-#         run: |
-#           cd zCore
-#           make build mode=release linux=0
-#           cd ..
-#       - name: Run core-tests
-#         run: |
-#           cd scripts
-#           pip3 install pexpect
-#           python3 core-tests.py
-
-#   libc-test:
-#     runs-on: ubuntu-20.04
-#     steps:
-#       - uses: actions/checkout@v2
-#       - name: Pull prebuilt images
-#         run: git lfs pull -I prebuilt/linux/libc-libos.so
-#       - name: Install musl toolchain
-#         run: sudo apt-get install musl-tools musl-dev -y
-#       - name: Prepare rootfs and libc-test
-#         run: make rootfs && make libc-test
-#       - run: echo "nightly" >rust-toolchain
-#       - name: Build
-#         run: arch=x86_64 cargo build --release -p linux-loader
-# #        uses: actions-rs/cargo@v1
-# #        with:
-# #          command: build
-# #          args: --release -p linux-loader
-#       - name: Run libc-tests
-#         run: |
-#           cd scripts
-#           python3 libc-tests.py
-#           cat linux/test-result.txt
-
-#   doc:
-#     runs-on: ubuntu-20.04
-#     steps:
-#       - uses: actions/checkout@v2
-#       - run: echo "nightly" >rust-toolchain
-#       - name: Build docs
-#         run: arch=x86_64 cargo doc --no-deps --all-features
-# #        uses: actions-rs/cargo@v1
-# #        with:
-# #          command: doc
-# #          args: --no-deps --all-features
-#       - name: Deploy to Github Pages
-#         if: ${{ github.ref == 'refs/heads/master' }}
-#         uses: JamesIves/github-pages-deploy-action@releases/v3
-#         with:
-#           GITHUB_TOKEN: ${{ secrets.GITHUB_TOKEN }}
-#           BRANCH: gh-pages
-#           FOLDER: target/doc
-=======
   core-test:
     runs-on: ubuntu-20.04
     steps:
@@ -506,5 +288,4 @@
       - name: Run baremetal-libc-test
         run: |
           cd scripts
-          python3 baremetal-test-riscv64.py
->>>>>>> d8c641cf
+          python3 baremetal-test-riscv64.py