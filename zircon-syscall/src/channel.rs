use {
    super::*,
    alloc::vec::Vec,
    zircon_object::{
        ipc::{Channel, MessagePacket},
<<<<<<< HEAD
        object::{HandleInfo, obj_type},
=======
        object::{obj_type, HandleInfo},
>>>>>>> e89a8596
        task::ThreadState,
    },
};

impl Syscall<'_> {
    /// Read a message from a channel.
    #[allow(clippy::too_many_arguments)]
    pub fn sys_channel_read(
        &self,
        handle_value: HandleValue,
        options: u32,
        mut bytes: UserOutPtr<u8>,
        handles: usize,
        num_bytes: u32,
        num_handles: u32,
        mut actual_bytes: UserOutPtr<u32>,
        mut actual_handles: UserOutPtr<u32>,
        is_etc: bool,
    ) -> ZxResult {
        info!(
            "channel.read: handle={:#x?}, options={:?}, bytes=({:#x?}; {:#x?}), handles=({:#x?}; {:#x?})",
            handle_value, options, bytes, num_bytes, handles, num_handles,
        );
        let proc = self.thread.proc();
        let channel = proc.get_object_with_rights::<Channel>(handle_value, Rights::READ)?;
        const MAY_DISCARD: u32 = 1;
        let never_discard = options & MAY_DISCARD == 0;

        // let test_args = "test\0-f\0VmoZeroTest*\0";
        let test_args = "";

        let mut msg = if never_discard {
            channel.check_and_read(|front_msg| {
                if num_bytes < front_msg.data.len() as u32
                    || num_handles < front_msg.handles.len() as u32
                {
                    let bytes = front_msg.data.len() + test_args.len();
                    actual_bytes.write_if_not_null(bytes as u32)?;
                    actual_handles.write_if_not_null(front_msg.handles.len() as u32)?;
                    Err(ZxError::BUFFER_TOO_SMALL)
                } else {
                    Ok(())
                }
            })?
        } else {
            channel.read()?
        };

        // HACK: pass arguments to standalone-test
        #[allow(clippy::naive_bytecount)]
        if handle_value == 3 && self.thread.proc().name() == "test/core/standalone-test" {
            let len = msg.data.len();
            msg.data.extend(test_args.bytes());
            #[repr(C)]
            #[derive(Debug)]
            struct ProcArgs {
                protocol: u32,
                version: u32,
                handle_info_off: u32,
                args_off: u32,
                args_num: u32,
                environ_off: u32,
                environ_num: u32,
            }
            #[allow(unsafe_code)]
            #[allow(clippy::cast_ptr_alignment)]
            let header = unsafe { &mut *(msg.data.as_mut_ptr() as *mut ProcArgs) };
            header.args_off = len as u32;
            header.args_num = test_args.as_bytes().iter().filter(|&&b| b == 0).count() as u32;
            warn!("HACKED: test args = {:?}", test_args);
        }

        actual_bytes.write_if_not_null(msg.data.len() as u32)?;
        actual_handles.write_if_not_null(msg.handles.len() as u32)?;
        if num_bytes < msg.data.len() as u32 || num_handles < msg.handles.len() as u32 {
            return Err(ZxError::BUFFER_TOO_SMALL);
        }
        bytes.write_array(msg.data.as_slice())?;
        if is_etc {
            let mut handle_infos: Vec<HandleInfo> = msg
                .handles
                .iter()
                .map(|handle| handle.get_handle_info())
                .collect();
            let values = proc.add_handles(msg.handles);
            for (i, value) in values.iter().enumerate() {
                handle_infos[i].handle = *value;
            }
            UserOutPtr::<HandleInfo>::from(handles).write_array(&handle_infos)?;
        } else {
            let values = proc.add_handles(msg.handles);
            UserOutPtr::<HandleValue>::from(handles).write_array(&values)?;
        }
        Ok(())
    }

    pub fn sys_channel_write(
        &self,
        handle_value: HandleValue,
        options: u32,
        user_bytes: UserInPtr<u8>,
        num_bytes: u32,
        user_handles: UserInPtr<HandleValue>,
        num_handles: u32,
    ) -> ZxResult {
        info!(
            "channel.write: handle_value={:#x}, num_bytes={:#x}, num_handles={:#x}",
            handle_value, num_bytes, num_handles,
        );
        if options != 0 {
            return Err(ZxError::INVALID_ARGS);
        }
        if num_bytes > 65536 {
            return Err(ZxError::OUT_OF_RANGE);
        }
        let proc = self.thread.proc();
        let data = user_bytes.read_array(num_bytes as usize)?;
        let handles = user_handles.read_array(num_handles as usize)?;
        let transfer_self = handles.iter().any(|&handle| handle == handle_value);
        let handles = proc.remove_handles(&handles)?;
        if transfer_self {
            return Err(ZxError::NOT_SUPPORTED);
        }
        if handles.len() > 64 {
            return Err(ZxError::OUT_OF_RANGE);
        }
        for handle in handles.iter() {
            if !handle.rights.contains(Rights::TRANSFER) {
                return Err(ZxError::ACCESS_DENIED);
            }
        }
        let channel = proc.get_object_with_rights::<Channel>(handle_value, Rights::WRITE)?;
        channel.write(MessagePacket { data, handles })?;
        Ok(())
    }

    pub fn sys_channel_create(
        &self,
        options: u32,
        mut out0: UserOutPtr<HandleValue>,
        mut out1: UserOutPtr<HandleValue>,
    ) -> ZxResult {
        info!("channel.create: options={:#x}", options);
        if options != 0u32 {
            return Err(ZxError::INVALID_ARGS);
        }
        let proc = self.thread.proc();
        let (end0, end1) = Channel::create();
        let handle0 = proc.add_handle(Handle::new(end0, Rights::DEFAULT_CHANNEL));
        let handle1 = proc.add_handle(Handle::new(end1, Rights::DEFAULT_CHANNEL));
        out0.write(handle0)?;
        out1.write(handle1)?;
        Ok(())
    }

    pub async fn sys_channel_call_noretry(
        &self,
        handle_value: HandleValue,
        options: u32,
        deadline: Deadline,
        user_args: UserInPtr<ChannelCallArgs>,
        mut actual_bytes: UserOutPtr<u32>,
        mut actual_handles: UserOutPtr<u32>,
    ) -> ZxResult {
        let mut args = user_args.read()?;
        info!(
            "channel.call_noretry: handle={:#x}, deadline={:?}, args={:#x?}",
            handle_value, deadline, args
        );
        if options != 0 {
            return Err(ZxError::INVALID_ARGS);
        }
        if args.rd_num_bytes < 4 || args.wr_num_bytes < 4 {
            return Err(ZxError::INVALID_ARGS);
        }
        let proc = self.thread.proc();
        let channel =
            proc.get_object_with_rights::<Channel>(handle_value, Rights::READ | Rights::WRITE)?;
        let wr_msg = MessagePacket {
            data: args.wr_bytes.read_array(args.wr_num_bytes as usize)?,
            handles: {
                let handles = args.wr_handles.read_array(args.wr_num_handles as usize)?;
                let handles = proc.remove_handles(&handles)?;
                for handle in handles.iter() {
                    if !handle.rights.contains(Rights::TRANSFER) {
                        return Err(ZxError::ACCESS_DENIED);
                    }
                }
                handles
            },
        };

        let future = channel.call(wr_msg);
        pin_mut!(future);
        let rd_msg: MessagePacket = self
            .thread
            .blocking_run(future, ThreadState::BlockedChannel, deadline.into())
            .await?;

        actual_bytes.write(rd_msg.data.len() as u32)?;
        actual_handles.write(rd_msg.handles.len() as u32)?;
        if args.rd_num_bytes < rd_msg.data.len() as u32
            || args.rd_num_handles < rd_msg.handles.len() as u32
        {
            return Err(ZxError::BUFFER_TOO_SMALL);
        }
        args.rd_bytes.write_array(rd_msg.data.as_slice())?;
        args.rd_handles
            .write_array(&proc.add_handles(rd_msg.handles))?;
        Ok(())
    }

    pub fn sys_channel_call_finish(
        &self,
        deadline: Deadline,
        user_args: UserInPtr<ChannelCallArgs>,
        _actual_bytes: UserOutPtr<u32>,
        _actual_handles: UserOutPtr<u32>,
    ) -> ZxResult {
        let args = user_args.read()?;
        info!(
            "channel.call_finish: deadline={:?}, args={:#x?}",
            deadline, args
        );
        let thread_state = self.thread.state();
        if thread_state == ThreadState::BlockedChannel {
            unimplemented!();
        } else {
            Err(ZxError::BAD_STATE)
        }
    }

    pub fn sys_channel_write_etc(
        &self,
        handle: HandleValue,
        options: u32,
        user_bytes: UserInPtr<u8>,
        num_bytes: u32,
        mut user_handles: UserInOutPtr<HandleDisposition>,
        num_handles: u32,
    ) -> ZxResult {
        info!(
            "channel.write_etc: handle={:#x}, options={:#x}, user_bytes={:#x?}, num_bytes={:#x}, user_handles={:#x?}, num_handles={:#x}",
            handle, options, user_bytes, num_bytes, user_handles, num_handles
        );
        let proc = self.thread.proc();
        let data = user_bytes.read_array(num_bytes as usize)?;
        let mut dispositions = user_handles.read_array(num_handles as usize)?;
        let mut handles: Vec<Handle> = Vec::new();
        let mut ret: ZxResult = Ok(());
        for disposition in dispositions.iter_mut() {
            if let Ok((object, src_rights)) = proc.get_dyn_object_and_rights(disposition.handle) {
                match handle_check(disposition, &object, src_rights, handle) {
                    Err(e) => {
                        disposition.result = e as _;
                        if ret.is_ok() {
                            ret = Err(e);
                        }
                    }
<<<<<<< HEAD
                    Ok(()) => ()
=======
                    Ok(()) => (),
>>>>>>> e89a8596
                };
                let new_rights = if disposition.rights != Rights::SAME_RIGHTS.bits() {
                    Rights::from_bits(disposition.rights).unwrap()
                } else {
                    src_rights
                };
                let new_handle = Handle::new(object, new_rights);
                if disposition.op != ZX_HANDLE_OP_DUP {
                    proc.remove_handle(disposition.handle).unwrap();
                }
                handles.push(new_handle);
            } else {
                disposition.result = ZxError::BAD_HANDLE as _;
                ret = Err(ZxError::BAD_HANDLE);
            }
        }
        user_handles.write_array(&dispositions)?;
        if options != 0 {
            return Err(ZxError::INVALID_ARGS);
        }
<<<<<<< HEAD
        if num_handles > 64 {
            return Err(ZxError::OUT_OF_RANGE);
        }
        if num_bytes > 65536 {
=======
        if num_handles > 64 || num_bytes > 65536 {
>>>>>>> e89a8596
            return Err(ZxError::OUT_OF_RANGE);
        }
        ret?;
        let channel = proc.get_object_with_rights::<Channel>(handle, Rights::WRITE)?;
        channel.write(MessagePacket { data, handles })?;
        Ok(())
    }
<<<<<<< HEAD
}

fn handle_check(
    disposition: &HandleDisposition,
    object: &Arc<dyn KernelObject>,
    src_rights: Rights,
    handle_value: HandleValue
) -> ZxResult {
    if !src_rights.contains(Rights::TRANSFER) {
        Err(ZxError::ACCESS_DENIED)
    } else if disposition.handle == handle_value {
        Err(ZxError::NOT_SUPPORTED)
    } else if disposition.type_ != 0 && disposition.type_ != obj_type(&object) {
        Err(ZxError::WRONG_TYPE)
    } else if disposition.op != ZX_HANDLE_OP_MOVE && disposition.op != ZX_HANDLE_OP_DUP {
        Err(ZxError::INVALID_ARGS)
    } else if disposition.rights != Rights::SAME_RIGHTS.bits() && (!src_rights.bits() & disposition.rights) != 0 {
        Err(ZxError::INVALID_ARGS)
    } else if disposition.op == ZX_HANDLE_OP_DUP && !src_rights.contains(Rights::DUPLICATE){
        Err(ZxError::ACCESS_DENIED)
    }else {
        Ok(())
    }
}

=======
}

fn handle_check(
    disposition: &HandleDisposition,
    object: &Arc<dyn KernelObject>,
    src_rights: Rights,
    handle_value: HandleValue,
) -> ZxResult {
    if !src_rights.contains(Rights::TRANSFER) {
        Err(ZxError::ACCESS_DENIED)
    } else if disposition.handle == handle_value {
        Err(ZxError::NOT_SUPPORTED)
    } else if disposition.type_ != 0 && disposition.type_ != obj_type(&object) {
        Err(ZxError::WRONG_TYPE)
    } else if disposition.op != ZX_HANDLE_OP_MOVE && disposition.op != ZX_HANDLE_OP_DUP
        || disposition.rights != Rights::SAME_RIGHTS.bits()
            && (!src_rights.bits() & disposition.rights) != 0
    {
        Err(ZxError::INVALID_ARGS)
    } else if disposition.op == ZX_HANDLE_OP_DUP && !src_rights.contains(Rights::DUPLICATE) {
        Err(ZxError::ACCESS_DENIED)
    } else {
        Ok(())
    }
}

>>>>>>> e89a8596
const ZX_HANDLE_OP_MOVE: u32 = 0;
const ZX_HANDLE_OP_DUP: u32 = 1;

#[repr(C)]
#[derive(Debug)]
pub struct ChannelCallArgs {
    wr_bytes: UserInPtr<u8>,
    wr_handles: UserInPtr<HandleValue>,
    rd_bytes: UserOutPtr<u8>,
    rd_handles: UserOutPtr<HandleValue>,
    wr_num_bytes: u32,
    wr_num_handles: u32,
    rd_num_bytes: u32,
    rd_num_handles: u32,
}

#[repr(C)]
#[derive(Debug)]
pub struct HandleDisposition {
    op: u32,
    handle: HandleValue,
    type_: u32,
    rights: u32,
    result: i32,
}<|MERGE_RESOLUTION|>--- conflicted
+++ resolved
@@ -3,11 +3,7 @@
     alloc::vec::Vec,
     zircon_object::{
         ipc::{Channel, MessagePacket},
-<<<<<<< HEAD
-        object::{HandleInfo, obj_type},
-=======
         object::{obj_type, HandleInfo},
->>>>>>> e89a8596
         task::ThreadState,
     },
 };
@@ -267,11 +263,7 @@
                             ret = Err(e);
                         }
                     }
-<<<<<<< HEAD
-                    Ok(()) => ()
-=======
                     Ok(()) => (),
->>>>>>> e89a8596
                 };
                 let new_rights = if disposition.rights != Rights::SAME_RIGHTS.bits() {
                     Rights::from_bits(disposition.rights).unwrap()
@@ -292,14 +284,7 @@
         if options != 0 {
             return Err(ZxError::INVALID_ARGS);
         }
-<<<<<<< HEAD
-        if num_handles > 64 {
-            return Err(ZxError::OUT_OF_RANGE);
-        }
-        if num_bytes > 65536 {
-=======
         if num_handles > 64 || num_bytes > 65536 {
->>>>>>> e89a8596
             return Err(ZxError::OUT_OF_RANGE);
         }
         ret?;
@@ -307,33 +292,6 @@
         channel.write(MessagePacket { data, handles })?;
         Ok(())
     }
-<<<<<<< HEAD
-}
-
-fn handle_check(
-    disposition: &HandleDisposition,
-    object: &Arc<dyn KernelObject>,
-    src_rights: Rights,
-    handle_value: HandleValue
-) -> ZxResult {
-    if !src_rights.contains(Rights::TRANSFER) {
-        Err(ZxError::ACCESS_DENIED)
-    } else if disposition.handle == handle_value {
-        Err(ZxError::NOT_SUPPORTED)
-    } else if disposition.type_ != 0 && disposition.type_ != obj_type(&object) {
-        Err(ZxError::WRONG_TYPE)
-    } else if disposition.op != ZX_HANDLE_OP_MOVE && disposition.op != ZX_HANDLE_OP_DUP {
-        Err(ZxError::INVALID_ARGS)
-    } else if disposition.rights != Rights::SAME_RIGHTS.bits() && (!src_rights.bits() & disposition.rights) != 0 {
-        Err(ZxError::INVALID_ARGS)
-    } else if disposition.op == ZX_HANDLE_OP_DUP && !src_rights.contains(Rights::DUPLICATE){
-        Err(ZxError::ACCESS_DENIED)
-    }else {
-        Ok(())
-    }
-}
-
-=======
 }
 
 fn handle_check(
@@ -360,7 +318,6 @@
     }
 }
 
->>>>>>> e89a8596
 const ZX_HANDLE_OP_MOVE: u32 = 0;
 const ZX_HANDLE_OP_DUP: u32 = 1;
 
