--- conflicted
+++ resolved
@@ -19,16 +19,7 @@
 linux-object = { path = "../linux-object", optional = true }
 zircon-syscall = { path = "../zircon-syscall", optional = true }
 linux-syscall = { path = "../linux-syscall", optional = true }
-<<<<<<< HEAD
-
-[target.'cfg(not(target_arch = "aarch64"))'.dependencies]
 executor = { git = "https://github.com/DeathWish5/PreemptiveScheduler", rev = "e8cd353" }
-
-[target.'cfg(target_arch = "aarch64")'.dependencies]
-executor-origin = { git = "https://github.com/rcore-os/executor.git", package = "executor", rev = "85b9335" }
-=======
-executor = { git = "https://github.com/DeathWish5/PreemptiveScheduler", rev = "ee96c38" }
->>>>>>> fd67f173
 
 [features]
 default = ["libos", "linux", "zircon"]
