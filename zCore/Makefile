--- conflicted
+++ resolved
@@ -70,13 +70,9 @@
 	-serial mon:stdio \
 	-m 4G \
 	-nic none \
-<<<<<<< HEAD
 	-device isa-debug-exit,iobase=0xf4,iosize=0x04 \
 	-netdev type=user,id=net0,hostfwd=udp::6969-:6969 \
 	-device e1000e,netdev=net0
-=======
-	-device isa-debug-exit,iobase=0xf4,iosize=0x04
->>>>>>> b88e8321
 else ifeq ($(arch), riscv64)
 qemu_opts += \
 	-machine virt \
