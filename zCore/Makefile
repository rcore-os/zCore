arch ?= x86_64
mode ?= debug
zbi_file ?= bringup
graphic ?=
accel ?=
linux ?= 1
user ?=
hypervisor ?=
smp ?= 1
test_filter ?= *.*

build_args := -Z build-std=core,alloc --target $(arch).json
build_path := target/$(arch)/$(mode)
kernel := $(build_path)/zcore
kernel_img := $(build_path)/zcore.img
kernel_bin := $(build_path)/zcore.bin
ESP := $(build_path)/esp
OVMF := ../rboot/OVMF.fd
qemu := qemu-system-$(arch)
OBJDUMP := rust-objdump -print-imm-hex -x86-asm-syntax=intel
OBJCOPY := rust-objcopy --binary-architecture=$(arch)
VMDISK := $(build_path)/boot.vdi
QEMU_DISK := $(build_path)/disk.qcow2

export ARCH=$(arch)

ifeq ($(mode), release)
	build_args += --release
endif

ifeq ($(linux), 1)
	build_args += --features linux
else
	build_args += --features zircon
endif

qemu_opts := \
	-smp $(smp)

ifeq ($(arch), x86_64)
qemu_opts += \
	-machine q35 \
	-cpu Haswell,+smap,-check,-fsgsbase \
	-drive if=pflash,format=raw,readonly,file=$(OVMF) \
	-drive format=raw,file=fat:rw:$(ESP) \
	-drive format=qcow2,file=$(QEMU_DISK),id=disk,if=none \
	-device ich9-ahci,id=ahci \
	-device ide-drive,drive=disk,bus=ahci.0 \
	-serial mon:stdio \
	-m 4G \
	-nic none \
<<<<<<< HEAD
	-device isa-debug-exit,iobase=0xf4,iosize=0x04

else ifeq ($(arch), riscv64)
qemu_opts += \
	-machine virt \
	-no-reboot \
	-no-shutdown \
	-nographic \
	-drive file=$(QEMU_DISK),format=qcow2,id=sfs \
	-device virtio-blk-device,drive=sfs \
	-kernel $(kernel_bin)

=======
	-device isa-debug-exit,iobase=0xf4,iosize=0x04 \
	-netdev type=user,id=net0,hostfwd=udp::6969-:6969 \
	-device e1000e,netdev=net0
>>>>>>> ddf57b18
endif

ifeq ($(hypervisor), 1)
build_args += --features hypervisor
accel = 1
endif

ifeq ($(accel), 1)
ifeq ($(shell uname), Darwin)
qemu_opts += -accel hvf
else
qemu_opts += -accel kvm -cpu host,migratable=no,+invtsc
endif
endif

ifeq ($(graphic), on)
build_args += --features graphic
else
ifeq ($(MAKECMDGOALS), vbox)
build_args += --features graphic
else
qemu_opts += -display none -nographic
endif
endif

run: build justrun
test: build-test justrun
debug: build debugrun

TERMINAL 	:= gnome-terminal
debugrun: $(QEMU_DISK)
	$(TERMINAL) -e "gdb -tui -x gdbinit"
	$(qemu) $(qemu_opts) -s -S

justrun: $(QEMU_DISK)
	$(qemu) $(qemu_opts)

build-test: build
	cp ../prebuilt/zircon/x64/core-tests.zbi $(ESP)/EFI/zCore/fuchsia.zbi
	echo 'cmdline=LOG=warn:userboot=test/core-standalone-test:userboot.shutdown:core-tests=$(test_filter)' >> $(ESP)/EFI/Boot/rboot.conf

build: $(kernel_img)

build-parallel-test: build $(QEMU_DISK)
	cp ../prebuilt/zircon/x64/core-tests.zbi $(ESP)/EFI/zCore/fuchsia.zbi
	echo 'cmdline=LOG=warn:userboot=test/core-standalone-test:userboot.shutdown:core-tests=$(test_filter)' >> $(ESP)/EFI/Boot/rboot.conf

ifeq ($(arch), riscv64)
$(kernel_img): $(kernel_bin)
else
### k210 使用opensbi
$(kernel_img): kernel bootloader
	mkdir -p $(ESP)/EFI/zCore $(ESP)/EFI/Boot
	cp ../rboot/target/x86_64-unknown-uefi/release/rboot.efi $(ESP)/EFI/Boot/BootX64.efi
	cp rboot.conf $(ESP)/EFI/Boot/rboot.conf
ifeq ($(linux), 1) #root文件系统在里
	cp x86_64.img $(ESP)/EFI/zCore/fuchsia.zbi
else ifeq ($(user), 1)
	make -C ../zircon-user
	cp ../zircon-user/target/zcore.zbi $(ESP)/EFI/zCore/fuchsia.zbi
else
	cp ../prebuilt/zircon/x64/$(zbi_file).zbi $(ESP)/EFI/zCore/fuchsia.zbi
endif
	cp $(kernel) $(ESP)/EFI/zCore/zcore.elf

endif

kernel:
	echo Building zCore kenel
	cargo build $(build_args)

bootloader:
	cd ../rboot && make build

$(kernel_bin): kernel
	$(OBJCOPY) $(kernel) --strip-all -O binary $@

clean:
	cargo clean

image:
	# for macOS only
	hdiutil create -fs fat32 -ov -volname EFI -format UDTO -srcfolder $(ESP) $(build_path)/zcore.cdr
	qemu-img convert -f raw $(build_path)/zcore.cdr -O qcow2 $(build_path)/zcore.qcow2

header:
	$(OBJDUMP) -x $(kernel) | less

asm:
	$(OBJDUMP) -d $(kernel) | less

vbox: build
ifneq "$(VMDISK)" "$(wildcard $(VMDISK))"
	vboxmanage createvm --name zCoreVM --basefolder $(build_path) --register
	cp ../prebuilt/zircon/empty.vdi $(VMDISK)
	vboxmanage storagectl zCoreVM --name DiskCtrlr --controller IntelAhci --add sata
	vboxmanage storageattach zCoreVM --storagectl DiskCtrlr --port 0 --type hdd --medium $(VMDISK)
	vboxmanage modifyvm zCoreVM --memory 1024 --firmware efi
	tar -cvf $(build_path)/esp.tar -C $(build_path)/esp EFI
	sudo LIBGUESTFS_DEBUG=1 guestfish -a $(VMDISK) -m /dev/sda1 tar-in $(build_path)/esp.tar / : quit
endif
	# depencency: libguestfs-tools
	tar -cvf $(build_path)/esp.tar -C $(build_path)/esp EFI
	sudo guestfish -a $(VMDISK) -m /dev/sda1 tar-in $(build_path)/esp.tar / : quit
	# sudo LIBGUESTFS_DEBUG=1 guestfish -a $(VMDISK) -m /dev/sda1 tar-in $(build_path)/esp.tar / : quit
	# -a $(VMDISK) $(build_path)/esp.tar /
	rm $(build_path)/esp.tar
	vboxmanage startvm zCoreVM

$(QEMU_DISK):
ifeq ($(arch), riscv64)
	@echo Generating riscv64 sfsimg
	@qemu-img convert -f raw ../riscv64.img -O qcow2 $@
	@qemu-img resize $@ +1G
else
	@qemu-img create -f qcow2 $@ 100M
endif
<|MERGE_RESOLUTION|>--- conflicted
+++ resolved
@@ -49,9 +49,9 @@
 	-serial mon:stdio \
 	-m 4G \
 	-nic none \
-<<<<<<< HEAD
-	-device isa-debug-exit,iobase=0xf4,iosize=0x04
-
+	-device isa-debug-exit,iobase=0xf4,iosize=0x04 \
+	-netdev type=user,id=net0,hostfwd=udp::6969-:6969 \
+	-device e1000e,netdev=net0
 else ifeq ($(arch), riscv64)
 qemu_opts += \
 	-machine virt \
@@ -61,12 +61,6 @@
 	-drive file=$(QEMU_DISK),format=qcow2,id=sfs \
 	-device virtio-blk-device,drive=sfs \
 	-kernel $(kernel_bin)
-
-=======
-	-device isa-debug-exit,iobase=0xf4,iosize=0x04 \
-	-netdev type=user,id=net0,hostfwd=udp::6969-:6969 \
-	-device e1000e,netdev=net0
->>>>>>> ddf57b18
 endif
 
 ifeq ($(hypervisor), 1)
