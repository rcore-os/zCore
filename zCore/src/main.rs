--- conflicted
+++ resolved
@@ -199,43 +199,12 @@
     let args: Vec<String> = get_rootproc(cmdline);
     let envs: Vec<String> = vec!["PATH=/usr/sbin:/usr/bin:/sbin:/bin".into()];
 
-<<<<<<< HEAD
-    #[cfg(target_arch = "x86_64")]
-    let device = Arc::new(MemBuf::new(ramfs_data));
-    #[cfg(target_arch = "riscv64")]
-    let device = {
-        let driver = BlockDriverWrapper(
-            BLK_DRIVERS
-                .read()
-                .iter()
-                .next()
-                .expect("Block device not found")
-                .clone(),
-        );
-        Arc::new(rcore_fs::dev::block_cache::BlockCache::new(driver, 0x100))
-    };
-
-    info!("Opening the rootfs ...");
-    // 输入类型: Arc<Device>
-    let rootfs =
-        rcore_fs_sfs::SimpleFileSystem::open(device).expect("failed to open device SimpleFS");
-
-    // fat32
-    //let img_file = File::open("fat.img")?;
-    //let fs = fatfs::FileSystem::new(img_file, fatfs::FsOptions::new())?;
-
-=======
->>>>>>> ad964218
     // let net_device = 获得设备
     // let net_stack = net_stack::init(device).expect("faild init net statck")
     #[cfg(feature = "loopback")]
     let net_stack = net_stack::init();
-<<<<<<< HEAD
-    
-=======
 
     let rootfs = fs::init_filesystem(ramfs_data);
->>>>>>> ad964218
     let _proc = linux_loader::run(args, envs, rootfs /* ， net_stack */);
     info!("linux_loader is complete");
 
