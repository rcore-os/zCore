#![no_std]
#![no_main]
#![feature(lang_items)]
#![feature(llvm_asm)]
#![feature(panic_info_message)]
#![deny(unused_must_use)]
#![feature(global_asm)]
/*
#![deny(warnings)] // comment this on develop
*/

extern crate alloc;
#[macro_use]
extern crate log;

#[cfg(target_arch = "riscv64")]
extern crate rlibc;

#[cfg(target_arch = "x86_64")]
extern crate rlibc_opt; //Only for x86_64

#[macro_use]
mod logging;
mod lang;
mod arch;
mod memory;

#[cfg(feature = "linux")]
mod fs;

#[cfg(target_arch = "x86_64")]
use rboot::BootInfo;

#[cfg(target_arch = "riscv64")]
use kernel_hal_bare::{
    phys_to_virt, remap_the_kernel,
    drivers::virtio::{GPU_DRIVERS, CMDLINE},
    BootInfo, GraphicInfo,
};

use alloc::{
    format,vec,
    vec::Vec,
    boxed::Box,
    string::{String, ToString},
};

#[cfg(feature = "board_qemu")]
global_asm!(include_str!("arch/riscv/boot/boot_qemu.asm"));
#[cfg(feature = "board_d1")]
global_asm!(include_str!("arch/riscv/boot/boot_d1.asm"));
#[cfg(target_arch = "riscv64")]
global_asm!(include_str!("arch/riscv/boot/entry64.asm"));

#[cfg(target_arch = "x86_64")]
#[no_mangle]
pub extern "C" fn _start(boot_info: &BootInfo) -> ! {
    logging::init(get_log_level(boot_info.cmdline));
    memory::init_heap();
    memory::init_frame_allocator(boot_info);

    trace!("{:#x?}", boot_info);

    kernel_hal_bare::init(kernel_hal_bare::Config {
        acpi_rsdp: boot_info.acpi2_rsdp_addr,
        smbios: boot_info.smbios_addr,
        ap_fn: run,
    });

    #[cfg(feature = "graphic")]
    {
        let (width, height) = boot_info.graphic_info.mode.resolution();
        let fb_addr = boot_info.graphic_info.fb_addr as usize;
        let fb_size = boot_info.graphic_info.fb_size as usize;
        kernel_hal_bare::init_framebuffer(width as u32, height as u32, fb_addr, fb_size);
    }

    let ramfs_data = unsafe {
        core::slice::from_raw_parts_mut(
            (boot_info.initramfs_addr + boot_info.physical_memory_offset) as *mut u8,
            boot_info.initramfs_size as usize,
        )
    };
    main(ramfs_data, boot_info.cmdline);
}

#[cfg(feature = "zircon")]
fn main(ramfs_data: &[u8], cmdline: &str) -> ! {
    use zircon_loader::{run_userboot, Images};
    let images = Images::<&[u8]> {
        userboot: include_bytes!("../../prebuilt/zircon/x64/userboot.so"),
        vdso: include_bytes!("../../prebuilt/zircon/x64/libzircon.so"),
        zbi: ramfs_data,
    };
    let _proc = run_userboot(&images, cmdline);
    run();
}

#[cfg(target_arch = "riscv64")]
#[no_mangle]
pub extern "C" fn rust_main(hartid: usize, device_tree_paddr: usize) -> ! {
    println!("zCore rust_main( hartid: {}, device_tree_paddr: {:#x} )", hartid, device_tree_paddr);
    let device_tree_vaddr = phys_to_virt(device_tree_paddr);

    let boot_info = BootInfo {
        memory_map: Vec::new(),
        physical_memory_offset: 0,
        graphic_info: GraphicInfo {
            mode: 0,
            fb_addr: 0,
            fb_size: 0,
        },
        hartid: hartid as u64,
        dtb_addr: device_tree_paddr as u64,
        initramfs_addr: 0,
        initramfs_size: 0,
        cmdline: "LOG=warn:TERM=xterm-256color:console.shell=true:virtcon.disable=true",
    };

    logging::init(get_log_level(boot_info.cmdline));
    memory::init_heap();
    memory::init_frame_allocator(&boot_info);
    remap_the_kernel(device_tree_vaddr);

    info!("{:#x?}", boot_info);

    kernel_hal_bare::init(kernel_hal_bare::Config {
        mconfig: 0,
        dtb: device_tree_vaddr,
    });

    let cmdline_dt = CMDLINE.read();
    let mut cmdline = boot_info.cmdline.to_string();

    if !cmdline_dt.is_empty() {
        cmdline = format!("{}:{}", boot_info.cmdline, cmdline_dt);
    };
    warn!("cmdline: {:?}", cmdline);

<<<<<<< HEAD
    // 正常由bootloader载入文件系统镜像到内存, 这里不用，而使用后面的virtio
    // let dummy = unsafe { core::slice::from_raw_parts_mut(0 as *mut u8, 0) };
    main(&mut [], boot_info.cmdline);
=======
    #[cfg(feature = "graphic")]
    {
        let gpu = GPU_DRIVERS
            .read()
            .iter()
            .next()
            .expect("Gpu device not found")
            .clone();
        let (width, height) = gpu.resolution();
        let (fb_vaddr, fb_size) = gpu.setup_framebuffer();
        kernel_hal_bare::init_framebuffer(width, height, fb_vaddr, fb_size);
    }

    // riscv64在之后使用ramfs或virtio, 而x86_64则由bootloader载入文件系统镜像到内存
    main(&mut [], &cmdline);
>>>>>>> 23b44272
}

#[cfg(feature = "linux")]
fn get_rootproc(cmdline: &str) -> Vec<String> {
    for opt in cmdline.split(':') {
        // parse 'key=value'
        let mut iter = opt.trim().splitn(2, '=');
        let key = iter.next().expect("failed to parse key");
        let value = iter.next().expect("failed to parse value");
        info!("value {}", value);
        if key == "ROOTPROC" {
            let mut iter = value.trim().splitn(2, '?');
            let k1 = iter.next().expect("failed to parse k1");
            let v1 = iter.next().expect("failed to parse v1");
            if v1 == "" {
                return vec![k1.into()];
            } else {
                return vec![k1.into(), v1.into()];
            }
        }
    }
    vec!["/bin/busybox".into(), "sh".into()]
}

#[cfg(feature = "linux")]
fn main(ramfs_data: &'static mut [u8], cmdline: &str) -> ! {
    use linux_object::fs::STDIN;

    kernel_hal_bare::serial_set_callback(Box::new({
        move || {
            let mut buffer = [0; 255];
            let len = kernel_hal_bare::serial_read(&mut buffer);
            for c in &buffer[..len] {
                STDIN.push((*c).into());
                // kernel_hal_bare::serial_write(alloc::format!("{}", *c as char).as_str());
            }
            false
        }
    }));

    //let args: Vec<String> = vec!["/bin/busybox".into(), "sh".into()];
    let args: Vec<String> = get_rootproc(cmdline);
    let envs: Vec<String> = vec!["PATH=/usr/sbin:/usr/bin:/sbin:/bin".into()];

<<<<<<< HEAD
    #[cfg(target_arch = "x86_64")]
    let device = Arc::new(MemBuf::new(ramfs_data));
    #[cfg(target_arch = "riscv64")]
    let device = {
        let driver = BlockDriverWrapper(
            BLK_DRIVERS
                .read()
                .iter()
                .next()
                .expect("Block device not found")
                .clone(),
        );
        Arc::new(rcore_fs::dev::block_cache::BlockCache::new(driver, 0x100))
    };

    info!("Opening the rootfs ...");
    // 输入类型: Arc<Device>
    let rootfs =
        rcore_fs_sfs::SimpleFileSystem::open(device).expect("failed to open device SimpleFS");

    // fat32
    //let img_file = File::open("fat.img")?;
    //let fs = fatfs::FileSystem::new(img_file, fatfs::FsOptions::new())?;

    // let net_device = 获得设备
    // let net_stack = net_stack::init(device).expect("faild init net statck")
    let net_stack = net_stack::init();
    
    let _proc = linux_loader::run(args, envs, rootfs /* ， net_stack */);
=======
    let rootfs = fs::init_filesystem(ramfs_data);
    let _proc = linux_loader::run(args, envs, rootfs);
>>>>>>> 23b44272
    info!("linux_loader is complete");

    run();
}

fn run() -> ! {
    loop {
        executor::run_until_idle();
        #[cfg(target_arch = "x86_64")]
        {
            x86_64::instructions::interrupts::enable_and_hlt();
            x86_64::instructions::interrupts::disable();
        }
        #[cfg(target_arch = "riscv64")]
        kernel_hal_bare::interrupt::wait_for_interrupt();
    }
}

fn get_log_level(cmdline: &str) -> &str {
    for opt in cmdline.split(':') {
        // parse 'key=value'
        let mut iter = opt.trim().splitn(2, '=');
        let key = iter.next().expect("failed to parse key");
        let value = iter.next().expect("failed to parse value");
        if key == "LOG" {
            return value;
        }
    }
    ""
}<|MERGE_RESOLUTION|>--- conflicted
+++ resolved
@@ -137,11 +137,6 @@
     };
     warn!("cmdline: {:?}", cmdline);
 
-<<<<<<< HEAD
-    // 正常由bootloader载入文件系统镜像到内存, 这里不用，而使用后面的virtio
-    // let dummy = unsafe { core::slice::from_raw_parts_mut(0 as *mut u8, 0) };
-    main(&mut [], boot_info.cmdline);
-=======
     #[cfg(feature = "graphic")]
     {
         let gpu = GPU_DRIVERS
@@ -157,7 +152,6 @@
 
     // riscv64在之后使用ramfs或virtio, 而x86_64则由bootloader载入文件系统镜像到内存
     main(&mut [], &cmdline);
->>>>>>> 23b44272
 }
 
 #[cfg(feature = "linux")]
@@ -202,40 +196,12 @@
     let args: Vec<String> = get_rootproc(cmdline);
     let envs: Vec<String> = vec!["PATH=/usr/sbin:/usr/bin:/sbin:/bin".into()];
 
-<<<<<<< HEAD
-    #[cfg(target_arch = "x86_64")]
-    let device = Arc::new(MemBuf::new(ramfs_data));
-    #[cfg(target_arch = "riscv64")]
-    let device = {
-        let driver = BlockDriverWrapper(
-            BLK_DRIVERS
-                .read()
-                .iter()
-                .next()
-                .expect("Block device not found")
-                .clone(),
-        );
-        Arc::new(rcore_fs::dev::block_cache::BlockCache::new(driver, 0x100))
-    };
-
-    info!("Opening the rootfs ...");
-    // 输入类型: Arc<Device>
-    let rootfs =
-        rcore_fs_sfs::SimpleFileSystem::open(device).expect("failed to open device SimpleFS");
-
-    // fat32
-    //let img_file = File::open("fat.img")?;
-    //let fs = fatfs::FileSystem::new(img_file, fatfs::FsOptions::new())?;
-
     // let net_device = 获得设备
     // let net_stack = net_stack::init(device).expect("faild init net statck")
     let net_stack = net_stack::init();
-    
+
+    let rootfs = fs::init_filesystem(ramfs_data);
     let _proc = linux_loader::run(args, envs, rootfs /* ， net_stack */);
-=======
-    let rootfs = fs::init_filesystem(ramfs_data);
-    let _proc = linux_loader::run(args, envs, rootfs);
->>>>>>> 23b44272
     info!("linux_loader is complete");
 
     run();
