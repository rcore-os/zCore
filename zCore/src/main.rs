#![no_std]
#![no_main]
#![feature(lang_items)]
#![feature(llvm_asm)]
#![feature(panic_info_message)]
#![deny(unused_must_use)]
#![feature(global_asm)]
/*
#![deny(warnings)] // comment this on develop
*/

extern crate alloc;
#[macro_use]
extern crate log;

#[cfg(target_arch = "riscv64")]
extern crate rlibc;

#[cfg(target_arch = "x86_64")]
extern crate rlibc_opt; //Only for x86_64

#[macro_use]
mod logging;
mod arch;
mod lang;
mod memory;

#[cfg(feature = "linux")]
mod fs;

#[cfg(target_arch = "x86_64")]
use rboot::BootInfo;

#[cfg(target_arch = "riscv64")]
use kernel_hal_bare::{
    drivers::virtio::{CMDLINE, GPU_DRIVERS},
    phys_to_virt, remap_the_kernel, BootInfo, GraphicInfo,
};

use alloc::{
    boxed::Box,
    format,
    string::{String, ToString},
    vec,
    vec::Vec,
};

#[cfg(feature = "board_qemu")]
global_asm!(include_str!("arch/riscv/boot/boot_qemu.asm"));
#[cfg(feature = "board_d1")]
global_asm!(include_str!("arch/riscv/boot/boot_d1.asm"));
#[cfg(target_arch = "riscv64")]
global_asm!(include_str!("arch/riscv/boot/entry64.asm"));

#[cfg(target_arch = "x86_64")]
#[no_mangle]
pub extern "C" fn _start(boot_info: &BootInfo) -> ! {
    logging::init(get_log_level(boot_info.cmdline));
    memory::init_heap();
    memory::init_frame_allocator(boot_info);

    trace!("{:#x?}", boot_info);

    kernel_hal_bare::init(kernel_hal_bare::Config {
        acpi_rsdp: boot_info.acpi2_rsdp_addr,
        smbios: boot_info.smbios_addr,
        ap_fn: run,
    });

    #[cfg(feature = "graphic")]
    {
        let (width, height) = boot_info.graphic_info.mode.resolution();
        let fb_addr = boot_info.graphic_info.fb_addr as usize;
        let fb_size = boot_info.graphic_info.fb_size as usize;
        kernel_hal_bare::init_framebuffer(width as u32, height as u32, fb_addr, fb_size);
    }

    let ramfs_data = unsafe {
        core::slice::from_raw_parts_mut(
            (boot_info.initramfs_addr + boot_info.physical_memory_offset) as *mut u8,
            boot_info.initramfs_size as usize,
        )
    };
    main(ramfs_data, boot_info.cmdline);
}

#[cfg(feature = "zircon")]
fn main(ramfs_data: &[u8], cmdline: &str) -> ! {
    use zircon_loader::{run_userboot, Images};
    let images = Images::<&[u8]> {
        userboot: include_bytes!("../../prebuilt/zircon/x64/userboot.so"),
        vdso: include_bytes!("../../prebuilt/zircon/x64/libzircon.so"),
        zbi: ramfs_data,
    };
    let _proc = run_userboot(&images, cmdline);
    run();
}

#[cfg(target_arch = "riscv64")]
#[no_mangle]
pub extern "C" fn rust_main(hartid: usize, device_tree_paddr: usize) -> ! {
    println!(
        "zCore rust_main( hartid: {}, device_tree_paddr: {:#x} )",
        hartid, device_tree_paddr
    );
    let device_tree_vaddr = phys_to_virt(device_tree_paddr);

    let boot_info = BootInfo {
        memory_map: Vec::new(),
        physical_memory_offset: 0,
        graphic_info: GraphicInfo {
            mode: 0,
            fb_addr: 0,
            fb_size: 0,
        },
        hartid: hartid as u64,
        dtb_addr: device_tree_paddr as u64,
        initramfs_addr: 0,
        initramfs_size: 0,
        cmdline: "LOG=warn:TERM=xterm-256color:console.shell=true:virtcon.disable=true",
    };

    logging::init(get_log_level(boot_info.cmdline));
    memory::init_heap();
    memory::init_frame_allocator(&boot_info);
    remap_the_kernel(device_tree_vaddr);

    info!("{:#x?}", boot_info);

    kernel_hal_bare::init(kernel_hal_bare::Config {
        mconfig: 0,
        dtb: device_tree_vaddr,
    });

    let cmdline_dt = CMDLINE.read();
    let mut cmdline = boot_info.cmdline.to_string();

<<<<<<< HEAD
    // 正常由bootloader载入文件系统镜像到内存, 这里不用，而使用后面的virtio
    // let dummy = unsafe { core::slice::from_raw_parts_mut(0 as *mut u8, 0) };
    main(&mut [], boot_info.cmdline);
=======
    if !cmdline_dt.is_empty() {
        cmdline = format!("{}:{}", boot_info.cmdline, cmdline_dt);
    };
    warn!("cmdline: {:?}", cmdline);

    #[cfg(feature = "graphic")]
    {
        let gpu = GPU_DRIVERS
            .read()
            .iter()
            .next()
            .expect("Gpu device not found")
            .clone();
        let (width, height) = gpu.resolution();
        let (fb_vaddr, fb_size) = gpu.setup_framebuffer();
        kernel_hal_bare::init_framebuffer(width, height, fb_vaddr, fb_size);
    }

    // riscv64在之后使用ramfs或virtio, 而x86_64则由bootloader载入文件系统镜像到内存
    main(&mut [], &cmdline);
}

#[cfg(feature = "linux")]
fn get_rootproc(cmdline: &str) -> Vec<String> {
    for opt in cmdline.split(':') {
        // parse 'key=value'
        let mut iter = opt.trim().splitn(2, '=');
        let key = iter.next().expect("failed to parse key");
        let value = iter.next().expect("failed to parse value");
        info!("value {}", value);
        if key == "ROOTPROC" {
            let mut iter = value.trim().splitn(2, '?');
            let k1 = iter.next().expect("failed to parse k1");
            let v1 = iter.next().expect("failed to parse v1");
            if v1 == "" {
                return vec![k1.into()];
            } else {
                return vec![k1.into(), v1.into()];
            }
        }
    }
    vec!["/bin/busybox".into(), "sh".into()]
>>>>>>> d8c641cf
}

#[cfg(feature = "linux")]
fn main(ramfs_data: &'static mut [u8], cmdline: &str) -> ! {
    use linux_object::fs::STDIN;

    kernel_hal_bare::serial_set_callback(Box::new({
        move || {
            let mut buffer = [0; 255];
            let len = kernel_hal_bare::serial_read(&mut buffer);
            for c in &buffer[..len] {
                STDIN.push((*c).into());
                // kernel_hal_bare::serial_write(alloc::format!("{}", *c as char).as_str());
            }
            false
        }
    }));

    //let args: Vec<String> = vec!["/bin/busybox".into(), "sh".into()];
    let args: Vec<String> = get_rootproc(cmdline);
    let envs: Vec<String> = vec!["PATH=/usr/sbin:/usr/bin:/sbin:/bin".into()];

    // let net_device = 获得设备
    // let net_stack = net_stack::init(device).expect("faild init net statck")
    #[cfg(feature = "loopback")]
    let net_stack = net_stack::init();

    let rootfs = fs::init_filesystem(ramfs_data);
    let _proc = linux_loader::run(args, envs, rootfs /* ， net_stack */);
    info!("linux_loader is complete");

    run();
}

fn run() -> ! {
    loop {
        executor::run_until_idle();
        #[cfg(target_arch = "x86_64")]
        {
            x86_64::instructions::interrupts::enable_and_hlt();
            x86_64::instructions::interrupts::disable();
        }
        #[cfg(target_arch = "riscv64")]
        kernel_hal_bare::interrupt::wait_for_interrupt();
    }
}

fn get_log_level(cmdline: &str) -> &str {
    for opt in cmdline.split(':') {
        // parse 'key=value'
        let mut iter = opt.trim().splitn(2, '=');
        let key = iter.next().expect("failed to parse key");
        let value = iter.next().expect("failed to parse value");
        if key == "LOG" {
            return value;
        }
    }
    ""
}<|MERGE_RESOLUTION|>--- conflicted
+++ resolved
@@ -135,11 +135,6 @@
     let cmdline_dt = CMDLINE.read();
     let mut cmdline = boot_info.cmdline.to_string();
 
-<<<<<<< HEAD
-    // 正常由bootloader载入文件系统镜像到内存, 这里不用，而使用后面的virtio
-    // let dummy = unsafe { core::slice::from_raw_parts_mut(0 as *mut u8, 0) };
-    main(&mut [], boot_info.cmdline);
-=======
     if !cmdline_dt.is_empty() {
         cmdline = format!("{}:{}", boot_info.cmdline, cmdline_dt);
     };
@@ -182,7 +177,6 @@
         }
     }
     vec!["/bin/busybox".into(), "sh".into()]
->>>>>>> d8c641cf
 }
 
 #[cfg(feature = "linux")]
